--- conflicted
+++ resolved
@@ -14,11 +14,7 @@
       - uses: actions/checkout@v2
       - uses: actions-rs/toolchain@v1
         with:
-<<<<<<< HEAD
-          toolchain: 1.54.0
-=======
-          toolchain: 1.56.1
->>>>>>> cd9274aa
+          toolchain: 1.56.1
           override: true
 
       - name: Fetch path to Zcash parameters
@@ -59,11 +55,7 @@
       - uses: actions/checkout@v2
       - uses: actions-rs/toolchain@v1
         with:
-<<<<<<< HEAD
-          toolchain: 1.54.0
-=======
-          toolchain: 1.56.1
->>>>>>> cd9274aa
+          toolchain: 1.56.1
           override: true
       - name: Add target
         run: rustup target add ${{ matrix.target }}
@@ -86,11 +78,7 @@
       - uses: actions/checkout@v2
       - uses: actions-rs/toolchain@v1
         with:
-<<<<<<< HEAD
-          toolchain: 1.54.0
-=======
-          toolchain: 1.56.1
->>>>>>> cd9274aa
+          toolchain: 1.56.1
           override: true
       # Build benchmarks to prevent bitrot
       - name: Build benchmarks
@@ -100,32 +88,20 @@
           args: --all --benches
 
   clippy:
-<<<<<<< HEAD
-    name: Clippy (1.54.0)
-=======
     name: Clippy (1.56.1)
->>>>>>> cd9274aa
     timeout-minutes: 30
     runs-on: ubuntu-latest
     steps:
       - uses: actions/checkout@v2
       - uses: actions-rs/toolchain@v1
         with:
-<<<<<<< HEAD
-          toolchain: 1.54.0
-=======
-          toolchain: 1.56.1
->>>>>>> cd9274aa
+          toolchain: 1.56.1
           components: clippy
           override: true
       - name: Run clippy
         uses: actions-rs/clippy-check@v1
         with:
-<<<<<<< HEAD
-          name: Clippy (1.54.0)
-=======
           name: Clippy (1.56.1)
->>>>>>> cd9274aa
           token: ${{ secrets.GITHUB_TOKEN }}
           args: --all-features --all-targets -- -D warnings
 
@@ -197,11 +173,7 @@
       - uses: actions/checkout@v2
       - uses: actions-rs/toolchain@v1
         with:
-<<<<<<< HEAD
-          toolchain: 1.54.0
-=======
-          toolchain: 1.56.1
->>>>>>> cd9274aa
+          toolchain: 1.56.1
           override: true
       - name: cargo fetch
         uses: actions-rs/cargo@v1
@@ -224,11 +196,7 @@
       - uses: actions/checkout@v2
       - uses: actions-rs/toolchain@v1
         with:
-<<<<<<< HEAD
-          toolchain: 1.54.0
-=======
-          toolchain: 1.56.1
->>>>>>> cd9274aa
+          toolchain: 1.56.1
           override: true
 
       # cargo fmt does not build the code, and running it in a fresh clone of
