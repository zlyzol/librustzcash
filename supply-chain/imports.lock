--- conflicted
+++ resolved
@@ -295,13 +295,8 @@
 user-name = "Kris Nuttycombe"
 
 [[publisher.zcash_client_sqlite]]
-<<<<<<< HEAD
-version = "0.17.0"
-when = "2025-06-02"
-=======
 version = "0.17.1"
 when = "2025-06-17"
->>>>>>> 71cd71d8
 user-id = 169181
 user-login = "nuttycom"
 user-name = "Kris Nuttycombe"
