# Changelog
All notable changes to this library will be documented in this file.

The format is based on [Keep a Changelog](https://keepachangelog.com/en/1.0.0/),
and this library adheres to Rust's notion of
[Semantic Versioning](https://semver.org/spec/v2.0.0.html).

## [Unreleased]

<<<<<<< HEAD
## [0.19.0] - 2025-05-30

### Added
- `zcash_client_backend::data_api`:
  - `TargetValue`: An intent of representing spendable value to reach a certain 
    targeted amount.
- `zcash_client_backend::proto::service`:
  - `LightdInfo.donation_address` field.
  - Helper methods for parsing `LightdInfo` fields:
    - `LightdInfo::chain_name`
    - `LightdInfo::sapling_activation_height`
    - `LightdInfo::consensus_branch_id`
    - `LightdInfo::block_height`
    - `LightdInfo::estimated_height`
    - `LightdInfo::donation_address`
- `zcash_client_backend::tor`:
  - `http::Retry`
  - `Client::http_get`
  - `Client::http_get_json`
  - `Client::http_post`
  - `Client::set_dormant`
  - `DormantMode`

### Changed
- Migrated to `arti-client 0.28`, `dynosaur 0.2`, `tonic 0.13`, `zcash_address 0.8`, 
  `zip321 0.4`, `zcash_transparent 0.3`, `zcash_primitives 0.23`, 
  `zcash_proofs 0.23`, `zcash_keys 0.9`, `pczt 0.3`
- `zcash_client_backend::data_api`:
  - `select_spendable_notes`: parameter `target_value` now is a `TargetValue`. 
    Existing calls to this function that used `Zatoshis` now use 
    `TargetValue::AtLeast(Zatoshis)`
- `zcash_client_backend::tor`:
  - `Client::{connect_to_lightwalletd, get_latest_zec_to_usd_rate}` now ensure
    that the inner Tor client is ready for traffic, and re-bootstrap it if
    necessary.
  - The exchanges in `http::cryptex::exchanges` will now retry queries once on
    failure, and will use isolated circuits for the retry if the error looks
    like a blocked Tor exit node.
=======
## [0.18.1] - 2025-07-18

### Changed
- The signature of `zcash_client_backend::data_api::testing::TestState::create_proposed_transaction`
  has been modified to allow transactions to be created from shielding
  proposals; this API was previously overconstrained. This only affects users
  of the `test-dependencies` feature.
- Documentation of the `test-dependencies` feature has been updated to indicate
  that breaking changes to the APIs exposed by this feature flag may appear
  in any release version of this crate, including patch releases.
>>>>>>> 98412dd4

## [0.18.0] - 2025-03-19

### Added
- `zcash_client_backend::data_api`:
  - `AddressInfo`
- `zcash_client_backend::data_api::testing`:
  - `struct transparent::GapLimits`
  - `transparent::gap_limits` high-level test for gap limit handling
- `zcash_client_backend::data_api::{TransactionStatusFilter, OutputStatusFilter}`

### Changed
- Updated to `zcash_keys 0.8`
- `zcash_client_backend::data_api::WalletRead`:
  - `get_transparent_receivers` now takes additional `include_change` and
    `include_ephemeral` arguments.
  - `get_known_ephemeral_addresses` now takes a
    `Range<zcash_transparent::keys::NonHardenedChildIndex>` as its argument
    instead of a `Range<u32>`
  - Has added method `utxo_query_height` when the `transparent-inputs` feature
    flag is active.
  - has removed method `get_current_address`. It has been replaced by
    added method `WalletRead::get_last_generated_address_matching`
  - Has added method `list_addresses`.
- `zcash_client_backend::data_api::WalletWrite`:
  - has added method `get_address_for_index`. Please note the WARNINGS section
    in the documentation for use of this method.
  - `get_next_available_address` now returns the diversifier index at which the
    address was generated in addition to the address. In addition, the
    `UnifiedAddressRequest` argument is now non-optional; use
    `UnifiedAddressRequest::AllAvailableKeys` to indicate that all available
    keys should be used to generate receivers instead of `None`.
  - Arguments to `get_address_for_index` have changed: the
    `UnifiedAddressRequest` argument is now non-optional; use
    `UnifiedAddressRequest::AllAvailableKeys` to indicate that all available
    keys should be used to generate receivers instead of `None`.
  - `TransactionDataRequest::SpendsFromAddress` has been renamed to
    `TransactionDataRequest::TransactionsInvolvingAddress` and has added struct
    fields `request_at`, `tx_status_filter`, and `output_status_filter`.
- Arguments to `zcash_client_backend::decrypt::decrypt_transaction` have changed.
  It now takes separate `mined_height` and `chain_tip_height` parameters; this
  fixes https://github.com/zcash/librustzcash/issues/1746 as described in the
  `Fixed` section below.

### Removed
- `zcash_client_backend::data_api::GAP_LIMIT` gap limits are now configured
  based upon the key scope that they're associated with; there is no longer a
  globally applicable gap limit.

### Fixed
- This release fixes https://github.com/zcash/librustzcash/issues/1746, which
  made it possible for `zcash_client_backend::decrypt_and_store_transaction`
  to incorrectly set a `mined_height` value for a mempool transaction.

## [0.17.0] - 2025-02-21

### Added
- `zcash_client_backend::data_api::testing::TransactionSummary` has added
  accessor methods `total_spent` and `total_received`.

### Changed
- MSRV is now 1.81.0.
- Migrated to `bip32 =0.6.0-pre.1`, `nonempty 0.11`, `incrementalmerkletree 0.8`,
  `shardtree 0.6`, `orchard 0.11`, `pczt 0.2`, `sapling-crypto 0.5`, `zcash_encoding 0.3`,
  `zcash_protocol 0.5`, `zcash_address 0.7`, `zip321 0.3`, `zcash_transparent 0.2`,
  `zcash_primitives 0.22`, `zcash_proofs 0.22`, `zcash_keys 0.7`.
- `zcash_client_backend::tor`:
  - `tor::Client::create` now takes a `with_permissions` argument for configuring
    `fs_mistrust::Mistrust`. If you don't need to configure it, pass `|_| ()`
    (the empty closure).
- `zcash_client_backend::wallet::Recipient` has changed:
  - The `Recipient::External` variant is now a structured variant.
  - The `Recipient::EphemeralTransparent` variant is now only available if
    `zcash_client_backend` is built using the `transparent-inputs` feature flag.
  - The `N` and `O` type pararameters to this type have been replaced by
    concrete uses of `Box<Note>` and `Outpoint` instead. The
    `map_internal_account_note` and `map_ephemeral_transparent_outpoint` and
    `internal_account_note_transpose_option` methods have consequently been
    removed.
- `zcash_client_backend::data_api::testing::TransactionSummary::from_parts`
  has been modified; it now requires additional `total_spent` and `total_received`
  arguments.

### Deprecated
- `zcash_client_backend::address` (use `zcash_keys::address` instead)
- `zcash_client_backend::encoding` (use `zcash_keys::encoding` instead)
- `zcash_client_backend::keys` (use `zcash_keys::keys` instead)
- `zcash_client_backend::zip321` (use the `zip321` crate instead)
- `zcash_client_backend::PoolType` (use `zcash_protocol::PoolType` instead)
- `zcash_client_backend::ShieldedProtocol` (use `zcash_protocol::ShieldedProtocol` instead)

## [0.16.0] - 2024-12-16

### Added
- `zcash_client_backend::data_api`
  - `AccountSource::key_derivation`
  - `error::PcztError`
  - `wallet::ExtractErrT`
  - `wallet::create_pczt_from_proposal`
  - `wallet::extract_and_store_transaction_from_pczt`

### Changed
- Migrated to `sapling-crypto 0.4`, `zcash_keys 0.6`, `zcash_primitives 0.21`,
  `zcash_proofs 0.21`.
- `zcash_client_backend::data_api::AccountBalance`: Refactored to use `Balance`
  for transparent funds (issue #1411). It now has an `unshielded_balance()`
  method that returns `Balance`, allowing the unshielded spendable, unshielded
  pending change, and unshielded pending non-change values to be tracked
  separately.
- `zcash_client_backend::data_api::WalletRead`:
  - The `create_account`, `import_account_hd`, and `import_account_ufvk`
    methods now each take additional `account_name` and `key_source` arguments.
    These allow the wallet backend to store additional metadata that is useful
    to applications managing these accounts.
- `zcash_client_backend::data_api::AccountSource`:
  - Both `Derived` and `Imported` alternatives of `AccountSource` now have an
    additional `key_source` field that is used to convey application-specific
    key source metadata.
  - The `Copy` impl for this type has been removed.
  - The `request` argument to `WalletRead::get_next_available_address` is now optional.
- `zcash_client_backend::data_api::Account` has an additional `name` method
  that returns the human-readable name of the account, if any.
- `zcash_client_backend::data_api::error::Error` has new variants:
    - `AccountIdNotRecognized`
    - `AccountCannotSpend`
    - `Pczt`

### Deprecated
- `AccountBalance::unshielded`. Instead use `unshielded_balance` which
  provides a `Balance` value. Its `total()` method can be used to obtain the
  total of transparent funds.

### Removed
- `zcash_client_backend::AccountBalance::add_unshielded_value`. Instead use
  `AccountBalance::with_unshielded_balance_mut` with a closure that calls
  the appropriate `add_*_value` method(s) of `Balance` on its argument.
  Note that the appropriate method(s) depend on whether the funds are
  spendable, pending change, or pending non-change (previously, only the
  total unshielded value was tracked).

## [0.15.0] - 2024-11-14

### Added
- `zcash_client_backend::data_api`:
  - `Progress`
  - `WalletSummary::progress`
  - `PoolMeta`
  - `AccountMeta`
  - `impl Default for wallet::input_selection::GreedyInputSelector`
  - `BoundedU8`
  - `NoteFilter`
- `zcash_client_backend::fees`
  - `SplitPolicy`
  - `StandardFeeRule` has been moved here from `zcash_primitives::fees`. Relative
    to that type, the deprecated `PreZip313` and `Zip313` variants have been
    removed.
  - `zip317::{MultiOutputChangeStrategy, Zip317FeeRule}`
  - `standard::MultiOutputChangeStrategy`
- A new feature flag, `non-standard-fees`, has been added. This flag is now
  required in order to make use of any types or methods that enable non-standard
  fee calculation.
- `zcash_client_backend::tor::http::cryptex`:
  - `LocalExchange`, a variant of the `Exchange` trait without `Send` bounds.
  - `DynExchange`
  - `DynLocalExchange`

### Changed
- MSRV is now 1.77.0.
- Migrated to `zcash_primitives 0.20.0`, `zcash_keys 0.5.0`.
- Migrated to `arti-client 0.23`.
- `zcash_client_backend::data_api`:
  - `InputSource` has an added method `get_account_metadata`
  - `error::Error` has additional variant `Error::Change`. This necessitates
    the addition of two type parameters to the `Error` type,
    `ChangeErrT` and `NoteRefT`.
  - The following methods each now take an additional `change_strategy`
    argument, along with an associated `ChangeT` type parameter:
    - `wallet::spend`
    - `wallet::propose_transfer`
    - `wallet::propose_shielding`. This method also now takes an additional
      `to_account` argument.
    - `wallet::shield_transparent_funds`. This method also now takes an
      additional `to_account` argument.
  - `wallet::input_selection::InputSelectionError` now has an additional `Change`
    variant. This necessitates the addition of two type parameters.
  - `wallet::input_selection::InputSelector::propose_transaction` takes an
    additional `change_strategy` argument, along with an associated `ChangeT`
    type parameter.
  - The `wallet::input_selection::InputSelector::FeeRule` associated type has
    been removed. The fee rule is now part of the change strategy passed to
    `propose_transaction`.
  - `wallet::input_selection::ShieldingSelector::propose_shielding` takes an
    additional `change_strategy` argument, along with an associated `ChangeT`
    type parameter. In addition, it also takes a new `to_account` argument
    that identifies the destination account for the shielded notes.
  - The `wallet::input_selection::ShieldingSelector::FeeRule` associated type
    has been removed. The fee rule is now part of the change strategy passed to
    `propose_shielding`.
  - The `Change` variant of `wallet::input_selection::GreedyInputSelectorError`
    has been removed, along with the additional type parameters it necessitated.
  - The arguments to `wallet::input_selection::GreedyInputSelector::new` have
    changed.
- `zcash_client_backend::fees`:
  - `ChangeStrategy` has changed. It has two new associated types, `MetaSource`
    and `AccountMetaT`, and its `FeeRule` associated type now has an additional
    `Clone` bound. In addition, it defines a new `fetch_wallet_meta` method, and
    the arguments to `compute_balance` have changed.
  - `zip317::SingleOutputChangeStrategy` has been made polymorphic in the fee
    rule type, and takes an additional type parameter as a consequence.
  - The following methods now take an additional `DustOutputPolicy` argument,
    and carry an additional type parameter:
    - `fixed::SingleOutputChangeStrategy::new`
    - `standard::SingleOutputChangeStrategy::new`
    - `zip317::SingleOutputChangeStrategy::new`
- `zcash_client_backend::proto::ProposalDecodingError` has modified variants.
  `ProposalDecodingError::FeeRuleNotSpecified` has been removed, and
  `ProposalDecodingError::FeeRuleNotSupported` has been added to replace it.
- `zcash_client_backend::data_api::fees::fixed` is now available only via the
  use of the `non-standard-fees` feature flag.
- `zcash_client_backend::tor::http::cryptex`:
  - The `Exchange` trait is no longer object-safe. Replace any existing uses of
    `dyn Exchange` with `DynExchange`.

### Removed
- `zcash_client_backend::data_api`:
  - `WalletSummary::scan_progress` and `WalletSummary::recovery_progress` have
    been removed. Use `WalletSummary::progress` instead.
  - `testing::input_selector` use explicit `InputSelector` constructors
    directly instead.
  - The deprecated `wallet::create_spend_to_address` and `wallet::spend`
    methods have been removed. Use `propose_transfer` and
    `create_proposed_transaction` instead.
- `zcash_client_backend::fees`:
  - `impl From<BalanceError> for ChangeError<...>`

## [0.14.0] - 2024-10-04

### Added
- `zcash_client_backend::data_api`:
  - `GAP_LIMIT`
  - `WalletSummary::recovery_progress`
  - `SpendableNotes::{take_sapling, take_orchard}`
  - Tests and testing infrastructure have been migrated from the
    `zcash_client_sqlite` internal tests to the `testing` module, and have been
    generalized so that they may be used for testing arbitrary implementations
    of the `zcash_client_backend::data_api` interfaces. The following have been
    added under the `test-dependencies` feature flag as part of this migration:
    - `WalletTest`
    - `testing::AddressType`
    - `testing::CachedBlock`
    - `testing::DataStoreFactory`
    - `testing::FakeCompactOutput`
    - `testing::InitialChainState`
    - `testing::NoteCommitments`
    - `testing::Reset`
    - `testing::TestAccount`
    - `testing::TestBuilder`
    - `testing::TestCache`
    - `testing::TestFvk`
    - `testing::TestState`
    - `testing::TransactionSummary`
    - `testing::input_selector`
    - `testing::orchard`
    - `testing::pool`
    - `testing::sapling`

### Changed
- Migrated to `orchard 0.10`, `sapling-crypto 0.3`, `shardtree 0.5`,
  `zcash_address 0.6`, `zcash_primitives 0.19`, `zcash_proofs 0.19`,
  `zcash_protocol 0.4`.
- The `Account` trait now uses an associated type for its `AccountId`
  type instead of a type parameter. This change allows for the simplification
  of some type signatures.
- `zcash_client_backend::data_api`:
  - `WalletSummary::scan_progress` now only reports progress for scanning blocks
    "near" the chain tip. Progress for scanning earlier blocks is now reported
    via `WalletSummary::recovery_progress`.
  - `WalletRead::get_min_unspent_height` has been removed. This was added to make
    it possible to obtain a "safe truncation" height in order to facilitate rewinds
    to a greater depth than the available note commitment tree checkpoints provide,
    but such rewinds are no longer supported.
- `zcash_client_backend::sync::run`:
  - Transparent outputs are now refreshed in addition to shielded notes.
- `zcash_client_backend::proposal::ProposalError` has a new `AnchorNotFound`
  variant.

### Fixed
- `zcash_client_backend::tor::grpc` now needs the `lightwalletd-tonic-tls-webpki-roots`
  feature flag instead of `lightwalletd-tonic`, to fix compilation issues.

## [0.13.0] - 2024-08-20

`zcash_client_backend` now supports TEX (transparent-source-only) addresses as specified
in ZIP 320. Sending to one or more TEX addresses will automatically create a multi-step
proposal that uses two transactions.

In order to take advantage of this support, client wallets will need to be able to send
multiple transactions created from `zcash_client_backend::data_api::wallet::create_proposed_transactions`.
This API was added in `zcash_client_backend` 0.11.0 but previously could only return a
single transaction.

**Note:** This feature changes the use of transparent addresses in ways that are relevant
to security and access to funds, and that may interact with other wallet behaviour. In
particular it exposes new ephemeral transparent addresses belonging to the wallet, which
need to be scanned in order to recover funds if the first transaction of the proposal is
mined but the second is not, or if someone (e.g. the TEX-address recipient) sends back
funds to those addresses. See [ZIP 320](https://zips.z.cash/zip-0320) for details.

### Added
- `zcash_client_backend::data_api`:
  - `chain::BlockCache` trait, behind the `sync` feature flag.
  - `WalletRead::get_spendable_transparent_outputs`
  - `DecryptedTransaction::mined_height`
  - `TransactionDataRequest`
  - `TransactionStatus`
  - `AccountType`
- `zcash_client_backend::fees`:
  - `EphemeralBalance`
  - `ChangeValue::shielded, is_ephemeral`
  - `ChangeValue::ephemeral_transparent` (when "transparent-inputs" is enabled)
  - `sapling::EmptyBundleView`
  - `orchard::EmptyBundleView`
- `zcash_client_backend::proposal`:
  - `impl Hash for {StepOutput, StepOutputIndex}`
- `zcash_client_backend::scanning`:
  - `testing` module
- `zcash_client_backend::sync` module, behind the `sync` feature flag.
- `zcash_client_backend::tor` module, behind the `tor` feature flag.
- `zcash_client_backend::wallet`:
    - `Recipient::map_ephemeral_transparent_outpoint`
    - `WalletTransparentOutput::mined_height`

### Changed
- MSRV is now 1.70.0.
- Updated dependencies:
  - `zcash_address 0.4`
  - `zcash_encoding 0.2.1`
  - `zcash_keys 0.3`
  - `zcash_primitives 0.16`
  - `zcash_protocol 0.2`
  - `zip321 0.1`
- Migrated to `tonic 0.12`.
  - The `lightwalletd-tonic` feature flag no longer works on `wasm32-wasi` due
    to https://github.com/hyperium/tonic/issues/1783.
- `zcash_client_backend::{fixed,standard,zip317}::SingleOutputChangeStrategy`
  now implement a different strategy for choosing whether there will be any
  change, and its value. This can avoid leaking information about note amounts
  in some cases. It also ensures that there will be a change output whenever a
  `change_memo` is given, and defends against losing money by using
  `DustAction::AddDustToFee` with a too-high dust threshold.
  See [#1430](https://github.com/zcash/librustzcash/pull/1430) for details.
- `zcash_client_backend::zip321` has been extracted to, and is now a reexport
  of the root module of the `zip321` crate. Several of the APIs of this module
  have changed as a consequence of this extraction; please see the `zip321`
  CHANGELOG for details.
- `zcash_client_backend::data_api`:
  - `WalletRead` has a new `transaction_data_requests` method.
  - `WalletRead` has new `get_known_ephemeral_addresses`,
    `find_account_for_ephemeral_address`, and `get_transparent_address_metadata`
    methods when the "transparent-inputs" feature is enabled.
  - `WalletWrite` has a new `reserve_next_n_ephemeral_addresses` method when
    the "transparent-inputs" feature is enabled.
  - `WalletWrite` has new methods `import_account_hd`, `import_account_ufvk`,
    and `set_transaction_status`.
  - `error::Error` has new `Address` and (when the "transparent-inputs" feature
    is enabled) `PaysEphemeralTransparentAddress` variants.
  - The `WalletWrite::store_sent_tx` method has been renamed to
    `store_transactions_to_be_sent`, and its signature changed to take a slice
    of `SentTransaction`s. This can be used by the wallet storage backend (e.g.
    `zcash_client_sqlite`) to improve transactionality of writes for multi-step
    proposals.
  - `wallet::input_selection::InputSelectorError` has a new `Address` variant.
  - `wallet::decrypt_and_store_transaction` now takes an additional optional
    `mined_height` argument that can be used to provide the mined height
    returned by the light wallet server in a `RawTransaction` value directly to
    the back end.
  - `DecryptedTransaction::new` takes an additional `mined_height` argument.
  - `SentTransaction` now stores its `outputs` and `utxos_spent` fields as
    references to slices, with a corresponding change to `SentTransaction::new`.
  - `SentTransaction` takes an additional `target_height` argument, which is used
    to record the target height used in transaction generation.
  - `AccountSource::Imported` is now a struct variant with a `purpose` field.
  - The `Account` trait now defines a new `purpose` method with a default
    implementation (which need not be overridden.)
- `zcash_client_backend::data_api::fees`
  - When the "transparent-inputs" feature is enabled, `ChangeValue` can also
    represent an ephemeral transparent output in a proposal. Accordingly, the
    return type of `ChangeValue::output_pool` has (unconditionally) changed
    from `ShieldedProtocol` to `zcash_protocol::PoolType`.
  - `ChangeStrategy::compute_balance`: this trait method has an additional
    `Option<&EphemeralBalance>` parameter. If the "transparent-inputs" feature is
    enabled, this can be used to specify whether the change memo should be
    ignored, and the amounts of additional transparent P2PKH inputs and
    outputs. Passing `None` will retain the previous
    behaviour (and is necessary when the "transparent-inputs" feature is
    not enabled).
- `zcash_client_backend::input_selection::GreedyInputSelectorError` has a
  new variant `UnsupportedTexAddress`.
- `zcash_client_backend::proposal::ProposalError` has new variants
  `SpendsChange`, `EphemeralOutputLeftUnspent`, and `PaysTexFromShielded`.
  (the last two are conditional on the "transparent-inputs" feature).
- `zcash_client_backend::proto`:
  - `ProposalDecodingError` has a new variant `InvalidEphemeralRecipient`.
  - `proposal::Proposal::{from_standard_proposal, try_into_standard_proposal}`
    each no longer require a `consensus::Parameters` argument.
- `zcash_client_backend::wallet::Recipient` variants have changed. Instead of
  wrapping protocol-address types, the `External` and `InternalAccount` variants
  now wrap a `zcash_address::ZcashAddress`. This simplifies the process of
  tracking the original address to which value was sent. There is also a new
  `EphemeralTransparent` variant, and an additional generic parameter for the
  type of metadata associated with an ephemeral transparent outpoint.
- `zcash_client_backend::wallet::WalletTransparentOutput::from_parts`
  now takes its height argument as `Option<BlockHeight>` rather than
  `BlockHeight`.

### Removed
- `zcash_client_backend::data_api`:
  - `WalletRead::get_unspent_transparent_outputs` has been removed because its
    semantics were unclear and could not be clarified. Use
    `WalletRead::get_spendable_transparent_outputs` instead.
- `zcash_client_backend::fees::ChangeValue::new`. Use `ChangeValue::shielded`
  or `ChangeValue::ephemeral_transparent` instead.
- `zcash_client_backend::wallet::WalletTransparentOutput::height`
  (use `WalletTransparentOutput::mined_height` instead).

## [0.12.1] - 2024-03-27

### Fixed
- This release fixes a problem in note selection when sending to a transparent
  recipient, whereby available funds were being incorrectly excluded from
  input selection.

## [0.12.0] - 2024-03-25

### Added
- A new `orchard` feature flag has been added to make it possible to
  build client code without `orchard` dependencies. Additions and
  changes related to `Orchard` below are introduced under this feature
  flag.
- `zcash_client_backend::data_api`:
  - `Account`
  - `AccountBalance::with_orchard_balance_mut`
  - `AccountBirthday::orchard_frontier`
  - `AccountSource`
  - `BlockMetadata::orchard_tree_size`
  - `DecryptedTransaction::{new, tx(), orchard_outputs()}`
  - `NoteRetention`
  - `ScannedBlock::orchard`
  - `ScannedBlockCommitments::orchard`
  - `SeedRelevance`
  - `SentTransaction::new`
  - `SpendableNotes`
  - `ORCHARD_SHARD_HEIGHT`
  - `BlockMetadata::orchard_tree_size`
  - `WalletSummary::next_orchard_subtree_index`
  - `chain::ChainState`
  - `chain::ScanSummary::{spent_orchard_note_count, received_orchard_note_count}`
  - `impl Debug for chain::CommitmentTreeRoot`
- `zcash_client_backend::fees`:
  - `orchard`
  - `ChangeValue::orchard`
- `zcash_client_backend::proto`:
  - `service::TreeState::orchard_tree`
  - `service::TreeState::to_chain_state`
  - `impl TryFrom<&CompactOrchardAction> for CompactAction`
  - `CompactOrchardAction::{cmx, nf, ephemeral_key}`
- `zcash_client_backend::scanning`:
  - `impl ScanningKeyOps<OrchardDomain, ..> for ScanningKey<..>` for Orchard key types.
  - `ScanningKeys::orchard`
  - `Nullifiers::{orchard, extend_orchard, retain_orchard}`
  - `TaggedOrchardBatch`
  - `TaggedOrchardBatchRunner`
- `zcash_client_backend::wallet`:
  - `Note::Orchard`
  - `WalletOrchardSpend`
  - `WalletOrchardOutput`
  - `WalletTx::{orchard_spends, orchard_outputs}`
  - `ReceivedNote::map_note`
  - `ReceivedNote<_, sapling::Note>::note_value`
  - `ReceivedNote<_, orchard::note::Note>::note_value`
- `zcash_client_backend::zip321::Payment::without_memo`

### Changed
- `zcash_client_backend::data_api`:
  - Arguments to `AccountBirthday::from_parts` have changed.
  - Arguments to `BlockMetadata::from_parts` have changed.
  - Arguments to `ScannedBlock::from_parts` have changed.
  - Changes to the `WalletRead` trait:
    - Added `Account` associated type.
    - Added `validate_seed` method.
    - Added `is_seed_relevant_to_any_derived_accounts` method.
    - Added `get_account` method.
    - Added `get_derived_account` method.
    - `get_account_for_ufvk` now returns `Self::Account` instead of a bare
      `AccountId`.
    - Added `get_orchard_nullifiers` method.
    - `get_transaction` now returns `Result<Option<Transaction>, _>` rather
      than returning an `Err` if the `txid` parameter does not correspond to
      a transaction in the database.
  - `WalletWrite::create_account` now takes its `AccountBirthday` argument by
    reference.
  - Changes to the `InputSource` trait:
    - `select_spendable_notes` now takes its `target_value` argument as a
      `NonNegativeAmount`. Also, it now returns a `SpendableNotes` data
      structure instead of a vector.
  - Fields of `DecryptedTransaction` are now private. Use `DecryptedTransaction::new`
    and the newly provided accessors instead.
  - Fields of `SentTransaction` are now private. Use `SentTransaction::new`
    and the newly provided accessors instead.
  - `ShieldedProtocol` has a new `Orchard` variant.
  - `WalletCommitmentTrees`
    - `type OrchardShardStore`
    - `fn with_orchard_tree_mut`
    - `fn put_orchard_subtree_roots`
  - Removed `Error::AccountNotFound` variant.
  - `WalletSummary::new` now takes an additional `next_orchard_subtree_index`
    argument when the `orchard` feature flag is enabled.
- `zcash_client_backend::decrypt`:
  - Fields of `DecryptedOutput` are now private. Use `DecryptedOutput::new`
    and the newly provided accessors instead.
  - `decrypt_transaction` now returns a `DecryptedTransaction<AccountId>`
    instead of a `DecryptedOutput<sapling::Note>` and will decrypt Orchard
    outputs when the `orchard` feature is enabled. In addition, the type
    constraint on its `<AccountId>` parameter has been strengthened to `Copy`.
- `zcash_client_backend::fees`:
  - Arguments to `ChangeStrategy::compute_balance` have changed.
  - `ChangeError::DustInputs` now has an `orchard` field behind the `orchard`
    feature flag.
- `zcash_client_backend::proto`:
  - `ProposalDecodingError` has a new variant `TransparentMemo`.
- `zcash_client_backend::wallet::Recipient::InternalAccount` is now a structured
  variant with an additional `external_address` field.
- `zcash_client_backend::zip321::render::amount_str` now takes a
  `NonNegativeAmount` rather than a signed `Amount` as its argument.
- `zcash_client_backend::zip321::parse::parse_amount` now parses a
  `NonNegativeAmount` rather than a signed `Amount`.
- `zcash_client_backend::zip321::TransactionRequest::total` now
  returns `Result<_, BalanceError>` instead of `Result<_, ()>`.

### Removed
- `zcash_client_backend::PoolType::is_receiver`: use
  `zcash_keys::Address::has_receiver` instead.
- `zcash_client_backend::wallet::ReceivedNote::traverse_opt` removed as
  unnecessary.

### Fixed
- This release fixes an error in amount parsing in `zip321` that previously
  allowed amounts having a decimal point but no decimal value to be parsed
  as valid.

## [0.11.1] - 2024-03-09

### Fixed
- Documentation now correctly builds with all feature flags.

## [0.11.0] - 2024-03-01

### Added
- `zcash_client_backend`:
  - `{PoolType, ShieldedProtocol}` (moved from `zcash_client_backend::data_api`).
  - `PoolType::is_receiver`
- `zcash_client_backend::data_api`:
  - `InputSource`
  - `ScannedBlock::{into_commitments, sapling}`
  - `ScannedBundles`
  - `ScannedBlockCommitments`
  - `Balance::{add_spendable_value, add_pending_change_value, add_pending_spendable_value}`
  - `AccountBalance::{
      with_sapling_balance_mut,
      add_unshielded_value
    }`
  - `WalletSummary::next_sapling_subtree_index`
  - `wallet`:
    - `propose_standard_transfer_to_address`
    - `create_proposed_transactions`
    - `input_selection`:
      - `ShieldingSelector`, behind the `transparent-inputs` feature flag
        (refactored out from the `InputSelector` trait).
      - `impl std::error::Error for InputSelectorError`
- `zcash_client_backend::fees`:
  - `standard` and `sapling` modules.
  - `ChangeValue::new`
- `zcash_client_backend::wallet`:
  - `{NoteId, Recipient}` (moved from `zcash_client_backend::data_api`).
  - `Note`
  - `ReceivedNote`
  - `Recipient::{map_internal_account, internal_account_transpose_option}`
  - `WalletOutput`
  - `WalletSaplingOutput::{key_source, account_id, recipient_key_scope}`
  - `WalletSaplingSpend::account_id`
  - `WalletSpend`
  - `WalletTx::new`
  - `WalletTx` getter methods `{txid, block_index, sapling_spends, sapling_outputs}`
    (replacing what were previously public fields.)
  - `TransparentAddressMetadata` (which replaces `zcash_keys::address::AddressMetadata`).
  - `impl {Debug, Clone} for OvkPolicy`
- `zcash_client_backend::proposal`:
  - `Proposal::{shielded_inputs, payment_pools, single_step, multi_step}`
  - `ShieldedInputs`
  - `Step`
- `zcash_client_backend::proto`:
  - `PROPOSAL_SER_V1`
  - `ProposalDecodingError`
  - `proposal` module, for parsing and serializing transaction proposals.
  - `impl TryFrom<&CompactSaplingOutput> for CompactOutputDescription`
- `zcash_client_backend::scanning`:
  - `ScanningKeyOps` has replaced the `ScanningKey` trait.
  - `ScanningKeys`
  - `Nullifiers`
- `impl Clone for zcash_client_backend::{
     zip321::{Payment, TransactionRequest, Zip321Error, parse::Param, parse::IndexedParam},
     wallet::WalletTransparentOutput,
     proposal::Proposal,
   }`
- `impl {PartialEq, Eq} for zcash_client_backend::{
     zip321::{Zip321Error, parse::Param, parse::IndexedParam},
     wallet::WalletTransparentOutput,
     proposal::Proposal,
   }`
- `zcash_client_backend::zip321`:
  - `TransactionRequest::{total, from_indexed}`
  - `parse::Param::name`

### Changed
- Migrated to `zcash_primitives 0.14`, `orchard 0.7`.
- Several structs and functions now take an `AccountId` type parameter
  in order to decouple the concept of an account identifier from
  the ZIP 32 account index. Many APIs that previously referenced
  `zcash_primitives::zip32::AccountId` now reference the generic type.
  Impacted types and functions are:
  - `zcash_client_backend::data_api`:
    - `WalletRead` now has an associated `AccountId` type.
    - `WalletRead::{
        get_account_birthday,
        get_current_address,
        get_unified_full_viewing_keys,
        get_account_for_ufvk,
        get_wallet_summary,
        get_sapling_nullifiers,
        get_transparent_receivers,
        get_transparent_balances,
        get_account_ids
      }` now refer to the `WalletRead::AccountId` associated type.
    - `WalletWrite::{create_account, get_next_available_address}`
      now refer to the `WalletRead::AccountId` associated type.
    - `ScannedBlock` now takes an additional `AccountId` type parameter.
    - `DecryptedTransaction` is now parameterized by `AccountId`
    - `SentTransaction` is now parameterized by `AccountId`
    - `SentTransactionOutput` is now parameterized by `AccountId`
    - `WalletSummary` is now parameterized by `AccountId`
  - `zcash_client_backend::decrypt`
    - `DecryptedOutput` is now parameterized by `AccountId`
    - `decrypt_transaction` is now parameterized by `AccountId`
  - `zcash_client_backend::scanning::scan_block` is now parameterized by `AccountId`
  - `zcash_client_backend::wallet`:
    - `Recipient` now takes an additional `AccountId` type parameter.
    - `WalletTx` now takes an additional `AccountId` type parameter.
    - `WalletSaplingSpend` now takes an additional `AccountId` type parameter.
    - `WalletSaplingOutput` now takes an additional `AccountId` type parameter.
- `zcash_client_backend::data_api`:
  - `BlockMetadata::sapling_tree_size` now returns an `Option<u32>` instead of
    a `u32` for future consistency with Orchard.
  - `ScannedBlock` is no longer parameterized by the nullifier type as a consequence
    of the `WalletTx` change.
  - `ScannedBlock::metadata` has been renamed to `to_block_metadata` and now
    returns an owned value rather than a reference.
  - Fields of `Balance` and `AccountBalance` have been made private and the values
    of these fields have been made available via methods having the same names
    as the previously-public fields.
  - `WalletSummary::new` now takes an additional `next_sapling_subtree_index` argument.
  - `WalletSummary::new` now takes a `HashMap` instead of a `BTreeMap` for its
    `account_balances` argument.
  - `WalletSummary::account_balances` now returns a `HashMap` instead of a `BTreeMap`.
  - Changes to the `WalletRead` trait:
    - Added associated type `AccountId`.
    - Added `get_account` function.
    - `get_checkpoint_depth` has been removed without replacement. This is no
      longer needed given the change to use the stored anchor height for
      transaction proposal execution.
    - `is_valid_account_extfvk` has been removed; it was unused in the ECC
      mobile wallet SDKs and has been superseded by `get_account_for_ufvk`.
    - `get_spendable_sapling_notes`, `select_spendable_sapling_notes`, and
      `get_unspent_transparent_outputs` have been removed; use
      `data_api::InputSource` instead.
    - Added `get_account_ids`.
    - `get_transparent_receivers` and `get_transparent_balances` are now
      guarded by the `transparent-inputs` feature flag, with noop default
      implementations provided.
    - `get_transparent_receivers` now returns
      `Option<zcash_client_backend::wallet::TransparentAddressMetadata>` as part of
      its result where previously it returned `zcash_keys::address::AddressMetadata`.
  - `WalletWrite::get_next_available_address` now takes an additional
    `UnifiedAddressRequest` argument.
  - `chain::scan_cached_blocks` now returns a `ScanSummary` containing metadata
    about the scanned blocks on success.
  - `error::Error` enum changes:
    - The `NoteMismatch` variant now wraps a `NoteId` instead of a
      backend-specific note identifier. The related `NoteRef` type parameter has
      been removed from `error::Error`.
    - New variants have been added:
      - `Error::UnsupportedChangeType`
      - `Error::NoSupportedReceivers`
      - `Error::NoSpendingKey`
      - `Error::Proposal`
      - `Error::ProposalNotSupported`
    - Variant `ChildIndexOutOfRange` has been removed.
  - `wallet`:
    - `shield_transparent_funds` no longer takes a `memo` argument; instead,
      memos to be associated with the shielded outputs should be specified in
      the construction of the value of the `input_selector` argument, which is
      used to construct the proposed shielded values as internal "change"
      outputs. Also, it returns its result as a `NonEmpty<TxId>` instead of a
      single `TxId`.
    - `create_proposed_transaction` has been replaced by
      `create_proposed_transactions`. Relative to the prior method, the new
      method has the following changes:
      - It no longer takes a `change_memo` argument; instead, change memos are
        represented in the individual values of the `proposed_change` field of
        the `Proposal`'s `TransactionBalance`.
      - `create_proposed_transactions` takes its `proposal` argument by
        reference instead of as an owned value.
      - `create_proposed_transactions` no longer takes a `min_confirmations`
        argument. Instead, it uses the anchor height from its `proposal`
        argument.
      - `create_proposed_transactions` forces implementations to ignore the
        database identifiers for its contained notes by universally quantifying
        the `NoteRef` type parameter.
      - It returns a `NonEmpty<TxId>` instead of a single `TxId` value.
    - `create_spend_to_address` now takes additional `change_memo` and
      `fallback_change_pool` arguments. It also returns its result as a
      `NonEmpty<TxId>` instead of a single `TxId`.
    - `spend` returns its result as a `NonEmpty<TxId>` instead of a single
      `TxId`.
    - The error type of `create_spend_to_address` has been changed to use
      `zcash_primitives::transaction::fees::zip317::FeeError` instead of
      `zcash_primitives::transaction::components::amount::BalanceError`. Yes
      this is confusing because `create_spend_to_address` is explicitly not
      using ZIP 317 fees; it's just an artifact of the internal implementation,
      and the error variants are not specific to ZIP 317.
    - The following methods now take `&impl SpendProver, &impl OutputProver`
      instead of `impl TxProver`:
      - `create_proposed_transactions`
      - `create_spend_to_address`
      - `shield_transparent_funds`
      - `spend`
    - `propose_shielding` and `shield_transparent_funds` now take their
      `min_confirmations` arguments as `u32` rather than a `NonZeroU32`, to
      permit implementations to enable zero-conf shielding.
    - `input_selection`:
      - `InputSelector::propose_shielding` has been moved out to the
        newly-created `ShieldingSelector` trait.
        - `ShieldingSelector::propose_shielding` has been altered such that it
          takes an explicit `target_height` in order to minimize the
          capabilities that the `data_api::InputSource` trait must expose. Also,
          it now takes its `min_confirmations` argument as `u32` instead of
          `NonZeroU32`.
      - The `InputSelector::DataSource` associated type has been renamed to
        `InputSource`.
      - `InputSelectorError` has added variant `Proposal`.
      - The signature of `InputSelector::propose_transaction` has been altered
        such that it longer takes `min_confirmations` as an argument, instead
        taking explicit `target_height` and `anchor_height` arguments. This
        helps to minimize the set of capabilities that the
        `data_api::InputSource` must expose.
      - `GreedyInputSelector` now has relaxed requirements for its `InputSource`
        associated type.
- `zcash_client_backend::proposal`:
  - Arguments to `Proposal::from_parts` have changed.
  - `Proposal::min_anchor_height` has been removed in favor of storing this
    value in `SaplingInputs`.
  - `Proposal::sapling_inputs` has been replaced by `Proposal::shielded_inputs`
  - In addition to having been moved to the `zcash_client_backend::proposal`
    module, the `Proposal` type has been substantially modified in order to make
    it possible to represent multi-step transactions, such as a deshielding
    transaction followed by a zero-conf transfer as required by ZIP 320. Individual
    transaction proposals are now represented by the `proposal::Step` type.
  - `ProposalError` has new variants:
    - `ReferenceError`
    - `StepDoubleSpend`
    - `ChainDoubleSpend`
    - `PaymentPoolsMismatch`
- `zcash_client_backend::fees`:
  - `ChangeStrategy::compute_balance` arguments have changed.
  - `ChangeValue` is now a struct. In addition to the existing change value, it
    now also provides the output pool to which change should be sent and an
    optional memo to be associated with the change output.
  - `ChangeError` has a new `BundleError` variant.
  - `fixed::SingleOutputChangeStrategy::new`,
    `zip317::SingleOutputChangeStrategy::new`, and
    `standard::SingleOutputChangeStrategy::new` each now accept additional
    `change_memo` and `fallback_change_pool` arguments.
- `zcash_client_backend::wallet`:
  - `Recipient` is now polymorphic in the type of the payload for wallet-internal
    recipients. This simplifies the handling of wallet-internal outputs.
  - `SentTransactionOutput::from_parts` now takes a `Recipient<Note>`.
  - `SentTransactionOutput::recipient` now returns a `Recipient<Note>`.
  - `OvkPolicy::Custom` is now a structured variant that can contain independent
    Sapling and Orchard `OutgoingViewingKey`s.
  - `WalletSaplingOutput::from_parts` arguments have changed.
  - `WalletSaplingOutput::nf` now returns an `Option<sapling::Nullifier>`.
  - `WalletTx` is no longer parameterized by the nullifier type; instead, the
    nullifier is present as an optional value.
- `zcash_client_backend::scanning`:
  - Arguments to `scan_blocks` have changed.
  - `ScanError` has new variants `TreeSizeInvalid` and `EncodingInvalid`.
  - `ScanningKey` is now a concrete type that bundles an incoming viewing key
    with an optional nullifier key and key source metadata. The trait that
    provides uniform access to scanning key information is now `ScanningKeyOps`.
- `zcash_client_backend::zip321`:
  - `TransactionRequest::payments` now returns a `BTreeMap<usize, Payment>`
    instead of `&[Payment]` so that parameter indices may be preserved.
  - `TransactionRequest::to_uri` now returns a `String` instead of an
    `Option<String>` and provides canonical serialization for the empty
    proposal.
  - `TransactionRequest::from_uri` previously stripped payment indices, meaning
    that round-trip serialization was not supported. Payment indices are now
    retained.
- The following fields now have type `NonNegativeAmount` instead of `Amount`:
  - `zcash_client_backend::data_api`:
    - `error::Error::InsufficientFunds.{available, required}`
    - `wallet::input_selection::InputSelectorError::InsufficientFunds.{available, required}`
  - `zcash_client_backend::fees`:
    - `ChangeError::InsufficientFunds.{available, required}`
  - `zcash_client_backend::zip321::Payment.amount`
- The following methods now take `NonNegativeAmount` instead of `Amount`:
  - `zcash_client_backend::data_api`:
    - `SentTransactionOutput::from_parts`
    - `wallet::create_spend_to_address`
    - `wallet::input_selection::InputSelector::propose_shielding`
  - `zcash_client_backend::fees`:
    - `ChangeValue::sapling`
    - `DustOutputPolicy::new`
    - `TransactionBalance::new`
- The following methods now return `NonNegativeAmount` instead of `Amount`:
  - `zcash_client_backend::data_api::SentTransactionOutput::value`
  - `zcash_client_backend::fees`:
    - `ChangeValue::value`
    - `DustOutputPolicy::dust_threshold`
    - `TransactionBalance::{fee_required, total}`
  - `zcash_client_backend::wallet::WalletTransparentOutput::value`

### Deprecated
- `zcash_client_backend::data_api::wallet`:
  - `spend` (use `propose_transfer` and `create_proposed_transactions` instead).

### Removed
- `zcash_client_backend::wallet`:
  - `ReceivedSaplingNote` (use `zcash_client_backend::ReceivedNote` instead).
  - `input_selection::{Proposal, ShieldedInputs, ProposalError}` (moved to
    `zcash_client_backend::proposal`).
  - `SentTransactionOutput::sapling_change_to` - the note created by an internal
    transfer is now conveyed in the `recipient` field.
  - `WalletSaplingOutput::cmu` (use `WalletSaplingOutput::note` and
    `sapling_crypto::Note::cmu` instead).
  - `WalletSaplingOutput::account` (use `WalletSaplingOutput::account_id` instead)
  - `WalletSaplingSpend::account` (use `WalletSaplingSpend::account_id` instead)
  - `WalletTx` fields `{txid, index, sapling_spends, sapling_outputs}` (use
    the new getters instead.)
- `zcash_client_backend::data_api`:
  - `{PoolType, ShieldedProtocol}` (moved to `zcash_client_backend`).
  - `{NoteId, Recipient}` (moved to `zcash_client_backend::wallet`).
  - `ScannedBlock::from_parts`
  - `ScannedBlock::{sapling_tree_size, sapling_nullifier_map, sapling_commitments}`
    (use `ScannedBundles::{tree_size, nullifier_map, commitments}` instead).
  - `ScannedBlock::into_sapling_commitments`
    (use `ScannedBlock::into_commitments` instead).
  - `wallet::create_proposed_transaction`
    (use `wallet::create_proposed_transactions` instead).
  - `chain::ScanSummary::from_parts`
- `zcash_client_backend::proposal`:
  - `Proposal::min_anchor_height` (use `ShieldedInputs::anchor_height` instead).
  - `Proposal::sapling_inputs` (use `Proposal::shielded_inputs` instead).

## [0.10.0] - 2023-09-25

### Notable Changes
- `zcash_client_backend` now supports out-of-order scanning of blockchain history.
  See the module documentation for `zcash_client_backend::data_api::chain`
  for details on how to make use of the new scanning capabilities.
- This release of `zcash_client_backend` defines the concept of an account
  birthday. The account birthday is defined as the minimum height among blocks
  to be scanned when recovering an account.
- Account creation now requires the caller to provide account birthday information,
  including the state of the note commitment tree at the end of the block prior
  to the birthday height. A wallet's birthday is the earliest birthday height
  among accounts maintained by the wallet.

### Added
- `impl Eq for zcash_client_backend::address::RecipientAddress`
- `impl Eq for zcash_client_backend::zip321::{Payment, TransactionRequest}`
- `impl Debug` for `zcash_client_backend::{data_api::wallet::input_selection::Proposal, wallet::ReceivedSaplingNote}`
- `zcash_client_backend::data_api`:
  - `AccountBalance`
  - `AccountBirthday`
  - `Balance`
  - `BirthdayError`
  - `BlockMetadata`
  - `NoteId`
  - `NullifierQuery` for use with `WalletRead::get_sapling_nullifiers`
  - `Ratio`
  - `ScannedBlock`
  - `ShieldedProtocol`
  - `WalletCommitmentTrees`
  - `WalletSummary`
  - `WalletRead::{
       chain_height, block_metadata, block_max_scanned, block_fully_scanned,
       suggest_scan_ranges, get_wallet_birthday, get_account_birthday, get_wallet_summary
     }`
  - `WalletWrite::{put_blocks, update_chain_tip}`
  - `chain::CommitmentTreeRoot`
  - `scanning` A new module containing types required for `suggest_scan_ranges`
  - `testing::MockWalletDb::new`
  - `wallet::input_selection::Proposal::{min_target_height, min_anchor_height}`
  - `SAPLING_SHARD_HEIGHT` constant
- `zcash_client_backend::proto::compact_formats`:
  - `impl<A: sapling::Authorization> From<&sapling::SpendDescription<A>> for CompactSaplingSpend`
  - `impl<A: sapling::Authorization> From<&sapling::OutputDescription<A>> for CompactSaplingOutput`
  - `impl<SpendAuth> From<&orchard::Action<SpendAuth>> for CompactOrchardAction`
- `zcash_client_backend::wallet::WalletSaplingOutput::note_commitment_tree_position`
- `zcash_client_backend::scanning`:
  - `ScanError`
  - `impl<K: ScanningKey> ScanningKey for &K`
  - `impl ScanningKey for (zip32::Scope, sapling::SaplingIvk, sapling::NullifierDerivingKey)`
- Test utility functions `zcash_client_backend::keys::UnifiedSpendingKey::{default_address,
  default_transparent_address}` are now available under the `test-dependencies` feature flag.

### Changed
- MSRV is now 1.65.0.
- Bumped dependencies to `hdwallet 0.4`, `zcash_primitives 0.13`, `zcash_note_encryption 0.4`,
  `incrementalmerkletree 0.5`, `orchard 0.6`, `bs58 0.5`, `tempfile 3.5.0`, `prost 0.12`,
  `tonic 0.10`.
- `zcash_client_backend::data_api`:
  - `WalletRead::TxRef` has been removed in favor of consistently using `TxId` instead.
  - `WalletRead::get_transaction` now takes a `TxId` as its argument.
  - `WalletRead::create_account` now takes an additional `birthday` argument.
  - `WalletWrite::{store_decrypted_tx, store_sent_tx}` now return `Result<(), Self::Error>`
    as the `WalletRead::TxRef` associated type has been removed. Use
    `WalletRead::get_transaction` with the transaction's `TxId` instead.
  - `WalletRead::get_memo` now takes a `NoteId` as its argument instead of `Self::NoteRef`
    and returns `Result<Option<Memo>, Self::Error>` instead of `Result<Memo,
    Self::Error>` in order to make representable wallet states where the full
    note plaintext is not available.
  - `WalletRead::get_nullifiers` has been renamed to `WalletRead::get_sapling_nullifiers`
    and its signature has changed; it now subsumes the removed `WalletRead::get_all_nullifiers`.
  - `WalletRead::get_target_and_anchor_heights` now takes its argument as a `NonZeroU32`
  - `chain::scan_cached_blocks` now takes a `from_height` argument that
    permits the caller to control the starting position of the scan range.
    In addition, the `limit` parameter is now required and has type `usize`.
  - `chain::BlockSource::with_blocks` now takes its limit as an `Option<usize>`
    instead of `Option<u32>`. It is also now required to return an error if
    `from_height` is set to a block that does not exist in `self`.
  - A new `CommitmentTree` variant has been added to `data_api::error::Error`
  - `wallet::{create_spend_to_address, create_proposed_transaction,
    shield_transparent_funds}` all now require that `WalletCommitmentTrees` be
    implemented for the type passed to them for the `wallet_db` parameter.
  - `wallet::create_proposed_transaction` now takes an additional
    `min_confirmations` argument.
  - `wallet::{spend, create_spend_to_address, shield_transparent_funds,
    propose_transfer, propose_shielding, create_proposed_transaction}` now take their
    respective `min_confirmations` arguments as `NonZeroU32`
  - A new `Scan` variant replaces the `Chain` variant of `data_api::chain::error::Error`.
    The `NoteRef` parameter to `data_api::chain::error::Error` has been removed
    in favor of using `NoteId` to report the specific note for which a failure occurred.
  - A new `SyncRequired` variant has been added to `data_api::wallet::input_selection::InputSelectorError`.
  - The variants of the `PoolType` enum have changed; the `PoolType::Sapling` variant has been
    removed in favor of a `PoolType::Shielded` variant that wraps a `ShieldedProtocol` value.
- `zcash_client_backend::wallet`:
  - `SpendableNote` has been renamed to `ReceivedSaplingNote`.
  - Arguments to `WalletSaplingOutput::from_parts` have changed.
- `zcash_client_backend::data_api::wallet::input_selection::InputSelector`:
  - Arguments to `{propose_transaction, propose_shielding}` have changed.
  - `InputSelector::{propose_transaction, propose_shielding}`
    now take their respective `min_confirmations` arguments as `NonZeroU32`
- `zcash_client_backend::data_api::wallet::{create_spend_to_address, spend,
  create_proposed_transaction, shield_transparent_funds}` now return the `TxId`
  for the newly created transaction instead an internal database identifier.
- `zcash_client_backend::wallet::ReceivedSaplingNote::note_commitment_tree_position`
  has replaced the `witness` field in the same struct.
- `zcash_client_backend::welding_rig` has been renamed to `zcash_client_backend::scanning`
- `zcash_client_backend::scanning::ScanningKey::sapling_nf` has been changed to
  take a note position instead of an incremental witness for the note.
- Arguments to `zcash_client_backend::scanning::scan_block` have changed. This
  method now takes an optional `BlockMetadata` argument instead of a base commitment
  tree and incremental witnesses for each previously-known note. In addition, the
  return type has now been updated to return a `Result<ScannedBlock, ScanError>`.
- `zcash_client_backend::proto::service`:
  - The module is no longer behind the `lightwalletd-tonic` feature flag; that
    now only gates the `service::compact_tx_streamer_client` submodule. This
    exposes the service types to parse messages received by other gRPC clients.
  - The module has been updated to include the new gRPC endpoints supported by
    `lightwalletd` v0.4.15.

### Removed
- `zcash_client_backend::data_api`:
  - `WalletRead::block_height_extrema` has been removed. Use `chain_height`
    instead to obtain the wallet's view of the chain tip instead, or
    `suggest_scan_ranges` to obtain information about blocks that need to be
    scanned.
  - `WalletRead::get_balance_at` has been removed. Use `WalletRead::get_wallet_summary`
    instead.
  - `WalletRead::{get_all_nullifiers, get_commitment_tree, get_witnesses}` have
    been removed without replacement. The utility of these methods is now
    subsumed by those available from the `WalletCommitmentTrees` trait.
  - `WalletWrite::advance_by_block` (use `WalletWrite::put_blocks` instead).
  - `PrunedBlock` has been replaced by `ScannedBlock`
  - `testing::MockWalletDb`, which is available under the `test-dependencies`
    feature flag, has been modified by the addition of a `sapling_tree` property.
  - `wallet::input_selection`:
    - `Proposal::target_height` (use `Proposal::min_target_height` instead).
- `zcash_client_backend::data_api::chain::validate_chain` (logic merged into
  `chain::scan_cached_blocks`).
- `zcash_client_backend::data_api::chain::error::{ChainError, Cause}` have been
  replaced by `zcash_client_backend::scanning::ScanError`
- `zcash_client_backend::proto::compact_formats`:
  - `impl<A> From<sapling::OutputDescription<A>> for CompactSaplingOutput`
    (use `From<&sapling::OutputDescription<A>>` instead).
- `zcash_client_backend::wallet::WalletSaplingOutput::{witness, witness_mut}`
  have been removed as individual incremental witnesses are no longer tracked on a
  per-note basis. The global note commitment tree for the wallet should be used
  to obtain witnesses for spend operations instead.
- Default implementations of `zcash_client_backend::data_api::WalletRead::{
    get_target_and_anchor_heights, get_max_height_hash
  }` have been removed. These should be implemented in a backend-specific fashion.


## [0.9.0] - 2023-04-28
### Added
- `data_api::SentTransactionOutput::from_parts`
- `data_api::WalletRead::get_min_unspent_height`

### Changed
- `decrypt::DecryptedOutput` is now parameterized by a `Note` type parameter,
  to allow reuse of the data structure for non-Sapling contexts.
- `data_api::SentTransactionOutput` must now be constructed using
  `SentTransactionOutput::from_parts`. The internal state of `SentTransactionOutput`
  is now private, and accessible via methods that have the same names as the
  previously exposed fields.

### Renamed
- The following types and fields have been renamed in preparation for supporting
  `orchard` in wallet APIs:
  - `WalletTx::shielded_spends`  -> `WalletTx::sapling_spends`
  - `WalletTx::shielded_outputs` -> `WalletTx::sapling_outputs`
  - `WalletShieldedSpend` -> `WalletSaplingSpend`. Also, the internals of this
    data structure have been made private.
  - `WalletShieldedOutput` -> `WalletSaplingOutput`. Also, the internals of this
    data structure have been made private.
- The `data_api::WalletWrite::rewind_to_height` method has been renamed to
  `truncate_to_height` to better reflect its semantics.

### Removed
  - `wallet::WalletTx::num_spends`
  - `wallet::WalletTx::num_outputs`
  - `wallet::WalletSaplingOutput::to` is redundant and has been removed; the
    recipient address can be obtained from the note.
  - `decrypt::DecryptedOutput::to` is redundant and has been removed; the
    recipient address can be obtained from the note.

## [0.8.0] - 2023-04-15
### Changed
- Bumped dependencies to `bls12_381 0.8`, `group 0.13`, `orchard 0.4`,
  `tonic 0.9`, `base64 0.21`, `bech32 0.9`, `zcash_primitives 0.11`.
- The dependency on `zcash_primitives` no longer enables the `multicore` feature
  by default in order to support compilation under `wasm32-wasi`. Users of other
  platforms may need to include an explicit dependency on `zcash_primitives`
  without `default-features = false` or otherwise explicitly enable the
  `zcash_primitives/multicore` feature if they did not already depend
  upon `zcash_primitives` with default features enabled.

### Fixed
- `zcash_client_backend::fees::zip317::SingleOutputChangeStrategy` now takes
  into account the Sapling output padding behaviour of
  `zcash_primitives::transaction::components::sapling::builder::SaplingBuilder`.

## [0.7.0] - 2023-02-01
### Added
- `zcash_client_backend::data_api::wallet`:
  - `input_selection::Proposal::{is_shielding, target_height}`
  - `propose_transfer`
  - `propose_shielding`
  - `create_proposed_transaction`

### Changed
- MSRV is now 1.60.0.
- Bumped dependencies to `zcash_primitives 0.10`.
- `zcash_client_backend::data_api::chain`:
  - `BlockSource::with_blocks` now takes `from_height` as `Option<BlockHeight>`
    instead of `BlockHeight`. Trait implementors should return all available
    blocks in the datastore when `from_height` is `None`.
  - Various **breaking changes** to `validate_chain`:
    - The `parameters: &ParamsT` argument has been removed. When `None` is given
      as the `validate_from` argument, `validate_chain` will now pass `None` to
      `BlockSource::with_blocks` (instead of the Sapling network upgrade's
      activation height).
    - A `limit: Option<u32>` argument has been added. This enables callers to
      validate smaller intervals of blocks already present on the provided
      `BlockSource`, shortening processing times of the function call at the
      expense of obtaining a partial result. When providing a `limit`, a result
      of `Ok(())` means that the chain has been validated on its continuity of
      heights and hashes in the range `[validate_from, validate_from + limit)`.
      Callers are responsible for making subsequent calls to `validate_chain` in
      order to complete validating the totality of `block_source`.
- `zcash_client_backend::data_api::wallet`:
  - `input_selection::Proposal` no longer has a `TransparentInput` generic
    parameter, and `Proposal::transparent_inputs` now returns
    `&[zcash_client_backend::wallet::WalletTransparentOutput]`.
  - `shield_transparent_funds` now takes a `shielding_threshold` argument that
    can be used to specify the minimum value allowed as input to a shielding
    transaction. Previously the shielding threshold was fixed at 100000 zatoshis.
- Note commitments now use
  `zcash_primitives::sapling::note::ExtractedNoteCommitment` instead of
  `bls12_381::Scalar` in the following places:
  - The `cmu` field of `zcash_client_backend::wallet::WalletShieldedOutput`.
  - `zcash_client_backend::proto::compact_formats::CompactSaplingOutput::cmu`.

### Removed
- `zcash_client_backend::data_api`:
  - `WalletWrite::remove_unmined_tx` (was behind the `unstable` feature flag).

## [0.6.1] - 2022-12-06
### Added
- `zcash_client_backend::data_api::chain::scan_cached_blocks` now generates
  `tracing` spans, which can be used for profiling.

### Fixed
- `zcash_client_backend:zip321` no longer returns an error when trying to parse
  a URI without query parameters.

## [0.6.0] - 2022-11-12
### Added
- Functionality that enables the receiving and spending of transparent funds,
  behind the new `transparent-inputs` feature flag.
  - A new `zcash_client_backend::data_api::wallet::shield_transparent_funds`
    method has been added to facilitate the automatic shielding of transparent
    funds received by the wallet.
  - A `zcash_client_backend::wallet::WalletTransparentOutput` type in support of
    `transparent-inputs` functionality.
- An `unstable` feature flag; this is added to parts of the API that may change
  in any release.
- `zcash_client_backend::address`:
  - `RecipientAddress::Unified`
  - `AddressMetadata`
  - `impl Eq for UnifiedAddress`
- `zcash_client_backend::data_api`:
  - `wallet::spend` method, intended to supersede the `wallet::create_spend_to_address`
    method. This new method now constructs transactions via interpretation of a
    `zcash_client_backend::zip321::TransactionRequest` value. This facilitates
    the implementation of ZIP 321 support in wallets and provides substantially
    greater flexibility in transaction creation.
  - `PoolType`
  - `ShieldedPool`
  - `Recipient`
  - `SentTransactionOutput`
  - `WalletRead::get_unified_full_viewing_keys`
  - `WalletRead::get_account_for_ufvk`
  - `WalletRead::get_current_address`
  - `WalletRead::get_all_nullifiers`
  - `WalletRead::get_transparent_receivers`
  - `WalletRead::get_unspent_transparent_outputs`
  - `WalletRead::get_transparent_balances`
  - `WalletWrite::create_account`
  - `WalletWrite::remove_unmined_tx` (behind the `unstable` feature flag).
  - `WalletWrite::get_next_available_address`
  - `WalletWrite::put_received_transparent_utxo`
  - `impl From<prost::DecodeError> for error::Error`
  - `chain::error`: a module containing error types that can occur only
    in chain validation and sync, separated out from errors related to
    other wallet operations.
  - `input_selection`: a module containing types related to the process
    of selecting inputs to be spent, given a transaction request.
- `zcash_client_backend::decrypt`:
  - `TransferType`
- `zcash_client_backend::proto`:
  - `actions` field on `compact_formats::CompactTx`
  - `compact_formats::CompactOrchardAction`
  - gRPC bindings for the `lightwalletd` server, behind a `lightwalletd-tonic`
    feature flag.
- `zcash_client_backend::zip321::TransactionRequest` methods:
  - `TransactionRequest::empty` for constructing a new empty request.
  - `TransactionRequest::new` for constructing a request from `Vec<Payment>`.
  - `TransactionRequest::payments` for accessing the `Payments` that make up a
    request.
- `zcash_client_backend::encoding`
  - `KeyError`
  - `AddressCodec` implementations for `sapling::PaymentAddress` and
    `UnifiedAddress`.
- `zcash_client_backend::fees`
  - `ChangeError`
  - `ChangeStrategy`
  - `ChangeValue`
  - `TransactionBalance`
  - `fixed`, a module containing change selection strategies for the old fixed
    fee rule.
  - `zip317`, a module containing change selection strategies for the ZIP 317
    fee rule.
- New experimental APIs that should be considered unstable, and are
  likely to be modified and/or moved to a different module in a future
  release:
  - `zcash_client_backend::address::UnifiedAddress`
  - `zcash_client_backend::keys::{UnifiedSpendingKey, UnifiedFullViewingKey, Era, DecodingError}`
  - `zcash_client_backend::encoding::AddressCodec`
  - `zcash_client_backend::encoding::encode_payment_address`
  - `zcash_client_backend::encoding::encode_transparent_address`

### Changed
- MSRV is now 1.56.1.
- Bumped dependencies to `ff 0.12`, `group 0.12`, `bls12_381 0.7`
  `zcash_primitives 0.9`, `orchard 0.3`.
- `zcash_client_backend::proto`:
  - The Protocol Buffers bindings are now generated for `prost 0.11` instead of
    `protobuf 2`.
  - `compact_formats::CompactSpend` has been renamed to `CompactSaplingSpend`,
    and its `epk` field (and associated `set_epk` method) has been renamed to
    `ephemeralKey` (and `set_ephemeralKey`).
  - `compact_formats::CompactOutput` has been renamed to `CompactSaplingOutput`.
- `epk: jubjub::ExtendedPoint` has been replaced by
  `ephemeral_key: zcash_note_encryption::EphemeralKeyBytes` in various places:
  - `zcash_client_backend::wallet::WalletShieldedOutput`: the `epk` field has
    been replaced by `ephemeral_key`.
  - `zcash_client_backend::proto::compact_formats::CompactSaplingOutput`: the
    `epk` method has been replaced by `ephemeral_key`.
- `zcash_client_backend::data_api`:
  - Renamed the following to use lower-case abbreviations (matching Rust naming
    conventions):
    - `testing::MockWalletDB` to `testing::MockWalletDb`
  - Changes to the `WalletRead` trait:
    - `WalletRead::get_target_and_anchor_heights` now takes
      a `min_confirmations` argument that is used to compute an upper bound on
      the anchor height being returned; this had previously been hardcoded to
      `wallet::ANCHOR_OFFSET`.
    - `WalletRead::get_spendable_notes` has been renamed to
      `get_spendable_sapling_notes`, and now takes as an argument a vector of
      note IDs to be excluded from consideration.
    - `WalletRead::select_spendable_notes` has been renamed to
      `select_spendable_sapling_notes`, and now takes as an argument a vector of
      note IDs to be excluded from consideration.
    - The `WalletRead::NoteRef` and `WalletRead::TxRef` associated types are now
      required to implement `Eq` and `Ord`
  - `WalletWrite::store_received_tx` has been renamed to `store_decrypted_tx`.
  - `wallet::decrypt_and_store_transaction` now always stores the transaction by
    calling `WalletWrite::store_decrypted_tx`, even if no outputs could be
    decrypted. The error type produced by the provided `WalletWrite` instance is
    also now returned directly.
  - The `SentTransaction` type has been substantially modified to accommodate
    handling of transparent inputs. Per-output data has been split out into a
    new struct `SentTransactionOutput`, and `SentTransaction` can now contain
    multiple outputs, and tracks the fee paid.
  - `ReceivedTransaction` has been renamed to `DecryptedTransaction`, and its
    `outputs` field has been renamed to `sapling_outputs`.
  - `BlockSource` has been moved to the `chain` module.
  - The types of the `with_row` callback argument to `BlockSource::with_blocks`
    and the return type of this method have been modified to return
    `chain::error::Error`.
  - `testing::MockBlockSource` has been moved to
    `chain::testing::MockBlockSource` module.
  - `chain::{validate_chain, scan_cached_blocks}` have altered parameters and
    result types. The latter have been modified to return`chain::error::Error`
    instead of abstract error types. This new error type now wraps the errors of
    the block source and wallet database to which these methods delegate IO
    operations directly, which simplifies error handling in cases where callback
    functions are involved.
  - `error::ChainInvalid` has been moved to `chain::error`.
  - `error::Error` has been substantially modified. It now wraps database,
    note selection, builder, and other errors.
    - Added new error cases:
      - `Error::DataSource`
      - `Error::NoteSelection`
      - `Error::BalanceError`
      - `Error::MemoForbidden`
      - `Error::AddressNotRecognized`
      - `Error::ChildIndexOutOfRange`
      - `Error::NoteMismatch`
    - `Error::InsufficientBalance` has been renamed to `InsufficientFunds` and
      restructured to have named fields.
    - `Error::Protobuf` has been removed; these decoding errors are now
      produced as data source and/or block-source implementation-specific
      errors.
    - `Error::InvalidChain` has been removed; its former purpose is now served
      by `chain::ChainError`.
    - `Error::InvalidNewWitnessAnchor` and `Error::InvalidWitnessAnchor` have
      been moved to `chain::error::ContinuityError`.
    - `Error::InvalidExtSk` (now unused) has been removed.
    - `Error::KeyNotFound` (now unused) has been removed.
    - `Error::KeyDerivationError` (now unused) has been removed.
    - `Error::SaplingNotActive` (now unused) has been removed.
- `zcash_client_backend::decrypt`:
  - `decrypt_transaction` now takes a `HashMap<_, UnifiedFullViewingKey>`
    instead of `HashMap<_, ExtendedFullViewingKey>`.
- If no memo is provided when sending to a shielded recipient, the
  empty memo will be used.
- `zcash_client_backend::keys::spending_key` has been moved to the
  `zcash_client_backend::keys::sapling` module.
- `zcash_client_backend::zip321::MemoError` has been renamed and
  expanded into a more comprehensive `Zip321Error` type, and functions in the
  `zip321` module have been updated to use this unified error type. The
  following error cases have been added:
  - `Zip321Error::TooManyPayments(usize)`
  - `Zip321Error::DuplicateParameter(parse::Param, usize)`
  - `Zip321Error::TransparentMemo(usize)`
  - `Zip321Error::RecipientMissing(usize)`
  - `Zip321Error::ParseError(String)`
- `zcash_client_backend::welding_rig`:
  - The API of `ScanningKey` has changed to accommodate batch decryption and to
    correctly handle scanning with the internal (change) keys derived from ZIP
    316 UFVKs and UIVKs.
  - `scan_block` now uses batching for trial-decryption of transaction outputs.
- The return type of the following methods in `zcash_client_backend::encoding`
  have been changed to improve error reporting:
  - `decode_extended_spending_key`
  - `decode_extended_full_viewing_key`
  - `decode_payment_address`
- `zcash_client_backend::wallet::SpendableNote` is now parameterized by a note
  identifier type and has an additional `note_id` field that is used to hold the
  identifier used to refer to the note in the wallet database.

### Deprecated
- `zcash_client_backend::data_api::wallet::create_spend_to_address` has been
  deprecated. Use `zcash_client_backend::data_api::wallet::spend` instead. If
  you wish to continue using `create_spend_to_address`, note that the arguments
  to the function has been modified to take a unified spending key instead of a
  Sapling extended spending key, and now also requires a `min_confirmations`
  argument that the caller can provide to specify a minimum number of
  confirmations required for notes being selected. A minimum of 10
  confirmations is recommended.

### Removed
- `zcash_client_backend::data_api`:
  - `wallet::ANCHOR_OFFSET`
  - `WalletRead::get_extended_full_viewing_keys` (use
    `WalletRead::get_unified_full_viewing_keys` instead).
  - `WalletRead::get_address` (use `WalletRead::get_current_address` or
    `WalletWrite::get_next_available_address` instead.)
  - `impl From<protobuf::ProtobufError> for error::Error`
- `zcash_client_backend::proto::compact_formats`:
  - `Compact*::new` methods (use `Default::default` or struct instantiation
    instead).
  - Getters (use dedicated typed methods or direct field access instead).
  - Setters (use direct field access instead).
- `zcash_client_backend::wallet::AccountId` (moved to `zcash_primitives::zip32::AccountId`).
- `impl zcash_client_backend::welding_rig::ScanningKey for ExtendedFullViewingKey`
  (use `DiversifiableFullViewingKey` instead).

## [0.5.0] - 2021-03-26
### Added
- `zcash_client_backend::address::RecipientAddress`
- `zcash_client_backend::data_api` module, containing the Data Access API.
- `zcash_client_backend::wallet`:
  - `AccountId`
  - `SpendableNote`
  - `OvkPolicy`
- `zcash_client_backend::welding_rig::ScanningKey` trait, representing a key
  which can be used for trial decryption of outputs, and optionally nullifier
  computation. This trait is implemented for
  `zcash_primitives::zip32:ExtendedFullViewingKey` and
  `zcash_primitives::primitives::SaplingIvk`.
- First alpha of TZE support, behind the `zfuture` feature flag.

### Changed
- MSRV is now 1.47.0.
- `epk` fields and return values were changed from a `jubjub::SubgroupPoint` to
  a `jubjub::ExtendedPoint`, to match the change to the `zcash_primitives`
  decryption APIs:
  - `zcash_client_backend::proto::compact_formats::CompactOutput::epk()`
  - The `epk` field of `zcash_client_backend::wallet::WalletShieldedOutput`.
- `zcash_client_backend::decrypt`:
  - `decrypt_transaction` now takes a variable with type
    `P: zcash_primitives::consensus::Parameters`.
  - The `memo` field of `DecryptedOutput` now has type `MemoBytes`.
- `zcash_client_backend::wallet`:
  - The `nf` property of `WalletShieldedSpend` now has the type `Nullifier`.
  - The `account` property of `WalletShieldedSpend` and `WalletShieldedOutput`
    now has the type `AccountId`.
- `zcash_client_backend::welding_rig`:
  - `scan_block` now takes `&[(AccountId, K: ScanningKey)]`, instead of a
    slice of extended full viewing keys with implicit account IDs.
  - The `nullifiers` argument to `scan_block` now has the type
    `&[(AccountId, Nullifier)]`.

### Removed
- `zcash_client_backend::constants` module (its sub-modules have been moved into
  `zcash_primitives::constants`, and more generally replaced by the new methods
  on the `zcash_primitives::consensus::Parameters` trait).

## [0.4.0] - 2020-09-09
### Changed
- MSRV is now 1.44.1.
- Bumped dependencies to `ff 0.8`, `group 0.8`, `bls12_381 0.3.1`,
  `jubjub 0.5.1`, `protobuf 2.15`.

## [0.3.0] - 2020-08-24
TBD

## [0.2.0] - 2020-03-13
TBD

## [0.1.0] - 2019-10-08
Initial release.<|MERGE_RESOLUTION|>--- conflicted
+++ resolved
@@ -7,7 +7,6 @@
 
 ## [Unreleased]
 
-<<<<<<< HEAD
 ## [0.19.0] - 2025-05-30
 
 ### Added
@@ -46,7 +45,7 @@
   - The exchanges in `http::cryptex::exchanges` will now retry queries once on
     failure, and will use isolated circuits for the retry if the error looks
     like a blocked Tor exit node.
-=======
+
 ## [0.18.1] - 2025-07-18
 
 ### Changed
@@ -57,7 +56,6 @@
 - Documentation of the `test-dependencies` feature has been updated to indicate
   that breaking changes to the APIs exposed by this feature flag may appear
   in any release version of this crate, including patch releases.
->>>>>>> 98412dd4
 
 ## [0.18.0] - 2025-03-19
 
