[package]
name = "zcash_client_backend"
description = "APIs for creating shielded Zcash light clients"
version = "0.5.0"
authors = [
    "Jack Grigg <jack@z.cash>",
    "Kris Nuttycombe <kris@electriccoin.co>"
]
homepage = "https://github.com/zcash/librustzcash"
repository = "https://github.com/zcash/librustzcash"
readme = "README.md"
license = "MIT OR Apache-2.0"
edition = "2018"

[dependencies]
bech32 = "0.8"
bls12_381 = "0.5"
bs58 = { version = "0.4", features = ["check"] }
base64 = "0.13"
ff = "0.10"
group = "0.10"
hex = "0.4"
<<<<<<< HEAD
hdwallet = { version = "0.3.0", optional = true }
jubjub = "0.5.1"
log = "0.4"
=======
jubjub = "0.7"
>>>>>>> 13b02338
nom = "6.1"
percent-encoding = "2.1.0"
proptest = { version = "1.0.0", optional = true }
protobuf = "2.20"
<<<<<<< HEAD
rand_core = "0.5.1"
ripemd160 = { version = "0.9.1", optional = true }
secp256k1 = { version = "0.19", optional = true }
sha2 = { version = "0.9", optional = true }
=======
rand_core = "0.6"
>>>>>>> 13b02338
subtle = "2.2.3"
time = "0.2"
zcash_note_encryption = { version = "0.0", path = "../components/zcash_note_encryption" }
zcash_primitives = { version = "0.5", path = "../zcash_primitives" }

[build-dependencies]
protobuf-codegen-pure = "2.20"

[dev-dependencies]
gumdrop = "0.8"
rand_xorshift = "0.3"
tempfile = "3.1.0"
zcash_client_sqlite = { version = "0.3", path = "../zcash_client_sqlite" }
zcash_proofs = { version = "0.5", path = "../zcash_proofs" }

[features]
transparent-inputs = ["ripemd160", "hdwallet", "sha2", "secp256k1"]
test-dependencies = ["proptest", "zcash_primitives/test-dependencies", "hdwallet", "sha2"]

[lib]
bench = false

[badges]
maintenance = { status = "actively-developed" }<|MERGE_RESOLUTION|>--- conflicted
+++ resolved
@@ -20,25 +20,17 @@
 ff = "0.10"
 group = "0.10"
 hex = "0.4"
-<<<<<<< HEAD
 hdwallet = { version = "0.3.0", optional = true }
-jubjub = "0.5.1"
+jubjub = "0.7"
 log = "0.4"
-=======
-jubjub = "0.7"
->>>>>>> 13b02338
 nom = "6.1"
 percent-encoding = "2.1.0"
 proptest = { version = "1.0.0", optional = true }
 protobuf = "2.20"
-<<<<<<< HEAD
-rand_core = "0.5.1"
+rand_core = "0.6"
 ripemd160 = { version = "0.9.1", optional = true }
 secp256k1 = { version = "0.19", optional = true }
 sha2 = { version = "0.9", optional = true }
-=======
-rand_core = "0.6"
->>>>>>> 13b02338
 subtle = "2.2.3"
 time = "0.2"
 zcash_note_encryption = { version = "0.0", path = "../components/zcash_note_encryption" }
