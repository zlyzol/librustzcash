# Changelog
All notable changes to this library will be documented in this file.

The format is based on [Keep a Changelog](https://keepachangelog.com/en/1.0.0/),
and this library adheres to Rust's notion of
[Semantic Versioning](https://semver.org/spec/v2.0.0.html). Future releases are
indicated by the `PLANNED` status in order to make it possible to correctly
represent the transitive `semver` implications of changes within the enclosing
workspace.

## [Unreleased]

<<<<<<< HEAD
=======
## [0.16.4, 0.17.2] - 2025-08-19

### Fixed
- `TransactionDataRequest::GetStatus` requests for txids that do not
  correspond to unexpired transactions in the transactions table are now
  deleted from the status check queue when `set_transaction_status` is
  called with a status of either `TxidNotRecognized` or `NotInMainChain`.
- This release fixes a bug that caused transparent UTXO value to be
  double_counted in the wallet summary, contributing to both spendable and
  pending balance, when queried with `min_confirmations == 0`.
- Transaction fees are now restored when possible by calls to
  `WalletDb::store_decrypted_tx`.

>>>>>>> 2bc19b61
## [0.16.3, 0.17.1] - 2025-06-17

### Fixed
- `TransactionDataRequest`s will no longer be generated for coinbase inputs
  (which are represented as having the all-zeros txid).

## [0.17.0] - 2025-05-30

### Added
- `zcash_client_sqlite::wallet::init::WalletMigrator`
- `zcash_client_sqlite::wallet::init::migrations`

### Changed
- Migrated to `zcash_address 0.8`, `zip321 0.4`, `zcash_transparent 0.3`,
  `zcash_primitives 0.23`, `zcash_proofs 0.23`, `zcash_keys 0.9`, `pczt 0.3`,
  `zcash_client_backend 0.19`
- `zcash_client_sqlite::wallet::init::WalletMigrationError::`
  - Variants `WalletMigrationError::CommitmentTree` and
    `WalletMigrationError::Other` now `Box` their contents.

## [0.16.2] - 2025-04-02

### Fixed
- This release fixes a migration error that could cause some wallets
  to crash on startup due to an attempt to associate a received transparent
  output with an address that does not exist in the wallet's `addresses`
  table.

## [0.16.1] - 2025-03-26

### Fixed
- This release fixes a migration error that could cause some wallets
  to crash on startup due to an attempt to derive a unified address with
  a Sapling receiver at an index for which no Sapling receiver can exist.

## [0.16.0] - 2025-03-19

### Added
- `zcash_client_sqlite::WalletDb::with_gap_limits`
- `zcash_client_sqlite::GapLimits`
- `zcash_client_sqlite::util`
- `zcash_client_sqlite::schedule_ephemeral_address_checks` has been added under
  the `transparent-inputs` feature flag.
- `zcash_client_sqlite::wallet::transparent::SchedulingError`

### Changed
- Updated to `zcash_keys 0.8`, `zcash_client_backend 0.18`
- `zcash_client_sqlite::WalletDb` has added fields and type parameters:
    - a `clock` field and corresponding type parameter. Tests that make use of
      `WalletDb` now use a `zcash_client_sqlite::util::FixedClock` for this
      field value.
    - an `rng` field and corresponding type parameter. Tests that make use of
      `WalletDb` now use a `ChaChaRng` value initialized with the all-zeros
      seed for this field value.
    - the following methods have been changed to accept additional parameters
      as a result of these changes:
      - `WalletDb::for_path`
      - `WalletDb::from_connection`
      - `wallet::init::init_wallet_db` has additional type constraints
- `zcash_client_sqlite::WalletDb::get_address_for_index` now returns some of
  its failure modes via `Err(SqliteClientError::AddressGeneration)` instead of
  `Ok(None)`.
- `zcash_client_sqlite::error::SqliteClientError` variants have changed:
  - The `EphemeralAddressReuse` variant has been removed and replaced
    by a new generalized `AddressReuse` error variant.
  - The `ReachedGapLimit` variant no longer includes the account UUID
    for the account that reached the limit in its payload. In addition
    to the transparent address index, it also contains the key scope
    involved when the error was encountered.
  - A new `DiversifierIndexReuse` variant has been added.
  - A new `Scheduling` variant has been added.
- Each row returned from the `v_received_outputs` view now exposes an
  internal identifier for the address that received that output. This should
  be ignored by external consumers of this view.

## [0.15.0] - 2025-02-21

### Added
- `zcash_client_sqlite::WalletDb::from_connection`
- `zcash_client_sqlite::WalletDb::check_witnesses`
- `zcash_client_sqlite::WalletDb::queue_rescans`

### Changed
- MSRV is now 1.81.0.
- Migrated to `bip32 =0.6.0-pre.1`, `nonempty 0.11`.`incrementalmerkletree 0.8`,
  `shardtree 0.6`, `orchard 0.11`, `sapling-crypto 0.5`, `zcash_encoding 0.3`,
  `zcash_protocol 0.5`, `zcash_address 0.7`, `zcash_transparent 0.2`,
  `zcash_primitives 0.22`, `zcash_keys 0.7`, `zcash_client_backend 0.17`.
- `zcash_client_sqlite::wallet::init::init_wallet_db` now has an additional
  generic parameter, enabling it to be used with wallets constructed via
  `WalletDb::from_connection`.
- The `v_transactions` view has added columns `total_spent` and `total_received`.

## [0.14.0] - 2024-12-16

### Added
- `zcash_client_sqlite::AccountUuid`

### Changed
- Migrated to `sapling-crypto 0.4`, `zcash_keys 0.6`, `zcash_primitives 0.21`,
  `zcash_proofs 0.21`, `zcash_client_backend 0.16`
- The `v_transactions` view has been modified:
  - The `account_id` column has been replaced with `account_uuid`.
- The `v_tx_outputs` view has been modified:
  - The `from_account_id` column has been replaced with `from_account_uuid`.
  - The `to_account_id` column has been replaced with `to_account_uuid`.
- The `WalletRead` and `InputSource` impls for `WalletDb` now set the `AccountId`
  associated type to `AccountUuid`.
- Variants of `SqliteClientError` have changed:
  - The `AccountCollision` and `ReachedGapLimit` now carry `AccountUuid` values
    instead of `AccountId`s.
  - `SqliteClientError::AccountIdDiscontinuity` has been removed as it is now
    unused.
  - `SqliteClientError::AccountIdOutOfRange` has been renamed to
    `Zip32AccountIndexOutOfRange`.

### Removed
- `zcash_client_sqlite::AccountId` (use `AccountUuid` instead).

## [0.13.0] - 2024-11-14

### Added
- Exposed `AccountId::from_u32` and `AccountId::as_u32` conversions under the
  `unstable` feature flag.

### Changed
- MSRV is now 1.77.0.
- Migrated to `zcash_primitives 0.20`, `zcash_keys 0.5`,
  `zcash_client_backend 0.15`.
- Migrated from `schemer` to our fork `schemerz`.
- Migrated to `rusqlite 0.32`.
- `error::SqliteClientError` has additional variant `NoteFilterInvalid`

### Fixed
- `zcash_client_sqlite::WalletDb`'s implementation of
  `zcash_client_backend::data_api::WalletRead::get_wallet_summary` has been
  fixed to take account of `min_confirmations` for transparent balances.
  (Previously, it would treat transparent balances as though
  `min_confirmations` were `1` even if it was set to a higher value.)
  Note that this implementation treats `min_confirmations == 0` the same
  as `min_confirmations == 1` for both shielded and transparent TXOs.
  It also does not currently distinguish between pending change and
  non-change; the pending value is all counted as non-change (issue
  [#1592](https://github.com/zcash/librustzcash/issues/1592)).

## [0.12.2] - 2024-10-21

### Fixed
- Fixes an error in determining the minimum checkpoint height to which it's
  possible to rewind in the case of a reorg, when no other truncation height
  information is available.

## [0.12.1] - 2024-10-10

### Fixed
- An error in scan progress computation was fixed. As part of this fix, wallet
  summary information is now only returned in the case that some note
  commitment tree size information can be determined, either from subtree root
  download or from downloaded block data. NOTE: The recovery progress ratio may
  be present as `0:0` in the case that the recovery range contains no notes;
  this was not adequately documented in the previous release.

## [0.12.0] - 2024-10-04

### Added
- `impl WalletTest for WalletDb` is now available under the `test-dependencies`
  feature flag.

### Changed
- Migrated to `zcash_client_backend 0.14`, `orchard 0.10`,
  `sapling-crypto 0.3`, `shardtree 0.5`, `zcash_address 0.6`,
  `zcash_primitives 0.19`, `zcash_proofs 0.19`, `zcash_protocol 0.4`.
- `zcash_client_sqlite::error::SqliteClientError::RequestedRewindInvalid`
  is now a structured variant.

## [0.11.2] - 2024-08-21

### Changed
- The `v_tx_outputs` view was modified slightly to support older versions of
  `sqlite`. Queries to the exposed `v_tx_outputs` and `v_transactions` views
  are supported for SQLite versions back to `3.19.x`.
- `zcash_client_sqlite::wallet::init::WalletMigrationError` has an additional
  variant, `DatabaseNotSupported`. The `init_wallet_db` function now checks
  that the sqlite version in use is compatible with the features required by
  the wallet and returns this error if not. SQLite version `3.35` or higher
  is required for use with `zcash_client_sqlite`.

## [0.11.1] - 2024-08-21

### Fixed
- The dependencies of the `tx_retrieval_queue` migration have been fixed to
  enable migrating wallets containing certain kinds of transactions.

## [0.11.0] - 2024-08-20

`zcash_client_sqlite` now provides capabilities for the management of ephemeral
transparent addresses in support of the creation of ZIP 320 transaction pairs.

In addition, `zcash_client_sqlite` now provides improved tracking of transparent
wallet history in support of the API changes in `zcash_client_backend 0.13`,
and the `v_transactions` view has been modified to provide additional metadata
about the relationship of each transaction to the wallet, in particular whether
or not the transaction represents a wallet-internal shielding operation.

### Changed
- MSRV is now 1.70.0.
- Updated dependencies:
  - `zcash_address 0.4`
  - `zcash_client_backend 0.13`
  - `zcash_encoding 0.2.1`
  - `zcash_keys 0.3`
  - `zcash_primitives 0.16`
  - `zcash_protocol 0.2`
- `zcash_client_sqlite::error::SqliteClientError` has a new `ReachedGapLimit` and
  `EphemeralAddressReuse` variants when the "transparent-inputs" feature is enabled.
- `zcash_client_sqlite::error::SqliteClientError` has changed variants:
  - Removed `HdwalletError`.
  - Added `AccountCollision`.
  - Added `TransparentDerivation`.
- The `v_transactions` view has been modified:
  - The `block` column has been renamed to `mined_height`.
  - A `spent_note_count` column has been added.
  - An `is_shielding` column has been added, which is true for transactions where the
    spends from the wallet are all transparent, and the outputs to the wallet are all
    shielded.
- The `v_tx_outputs` view has been modified:
  - The result can now include transparent outputs with unknown height.

### Fixed
- The `to_address` column of the `v_tx_outputs` view is now `NULL` for
  transparent outputs received by the wallet. This column is only intended to
  contain addresses for outputs sent to external recipients. The fix aligns
  received transparent outputs with received shielded outputs (which have always
  returned `NULL`).

## [0.10.3] - 2024-04-08

### Added
- Added a migration to ensure that the default address for existing wallets is
  upgraded to include an Orchard receiver.

### Fixed
- A bug in the SQL query for `WalletDb::get_account_birthday` was fixed.

## [0.10.2] - 2024-03-27

### Fixed
- A bug in the SQL query for `WalletDb::get_unspent_transparent_output` was fixed.

## [0.10.1] - 2024-03-25

### Fixed
- The `sent_notes` table's `received_note` constraint was excessively restrictive
 after zcash/librustzcash#1306. Any databases that have migrations from
 zcash_client_sqlite 0.10.0 applied should be wiped and restored from seed.
 In order to ensure that the incorrect migration is not used, the migration
 id for the `full_account_ids` migration has been changed from
 `0x1b104345_f27e_42da_a9e3_1de22694da43` to `0x6d02ec76_8720_4cc6_b646_c4e2ce69221c`

## [0.10.0] - 2024-03-25

This version was yanked, use 0.10.1 instead.

### Added
- A new `orchard` feature flag has been added to make it possible to
  build client code without `orchard` dependendencies.
- `zcash_client_sqlite::AccountId`
- `zcash_client_sqlite::wallet::Account`
- `impl From<zcash_keys::keys::AddressGenerationError> for SqliteClientError`

### Changed
- Many places that `AccountId` appeared in the API changed from
  using `zcash_primitives::zip32::AccountId` to using an opaque `zcash_client_sqlite::AccountId`
  type.
  - The enum variant `zcash_client_sqlite::error::SqliteClientError::AccountUnknown`
    no longer has a `zcash_primitives::zip32::AccountId` data value.
  - Changes to the implementation of the `WalletWrite` trait:
    - `create_account` function returns a unique identifier for the new account (as before),
      except that this ID no longer happens to match the ZIP-32 account index.
      To get the ZIP-32 account index, use the new `WalletRead::get_account` function.
  - Two columns in the `transactions` view were renamed. They refer to the primary key field in the `accounts` table, which no longer equates to a ZIP-32 account index.
    - `to_account` -> `to_account_id`
    - `from_account` -> `from_account_id`
- `zcash_client_sqlite::error::SqliteClientError` has changed variants:
  - Added `AddressGeneration`
  - Added `UnknownZip32Derivation`
  - Added `BadAccountData`
  - Removed `DiversifierIndexOutOfRange`
  - Removed `InvalidNoteId`
- `zcash_client_sqlite::wallet`:
  - `init::WalletMigrationError` has added variants:
    - `WalletMigrationError::AddressGeneration`
    - `WalletMigrationError::CannotRevert`
    - `WalletMigrationError::SeedNotRelevant`
- The `v_transactions` and `v_tx_outputs` views now include Orchard notes.

## [0.9.1] - 2024-03-09

### Fixed
- Documentation now correctly builds with all feature flags.

## [0.9.0] - 2024-03-01

### Changed
- Migrated to `orchard 0.7`, `zcash_primitives 0.14`, `zcash_client_backend 0.11`.
- `zcash_client_sqlite::error::SqliteClientError` has new error variants:
  - `SqliteClientError::UnsupportedPoolType`
  - `SqliteClientError::BalanceError`
  - The `Bech32DecodeError` variant has been replaced with a more general
    `DecodingError` type.

## [0.8.1] - 2023-10-18

### Fixed
- Fixed a bug in `v_transactions` that was omitting value from identically-valued notes

## [0.8.0] - 2023-09-25

### Notable Changes
- The `v_transactions` and `v_tx_outputs` views have changed in terms of what
  columns are returned, and which result columns may be null. Please see the
  `Changed` section below for additional details.

### Added
- `zcash_client_sqlite::commitment_tree` Types related to management of note
  commitment trees using the `shardtree` crate.
- A new default-enabled feature flag `multicore`. This allows users to disable
  multicore support by setting `default_features = false` on their
  `zcash_primitives`, `zcash_proofs`, and `zcash_client_sqlite` dependencies.
- `zcash_client_sqlite::ReceivedNoteId`
- `zcash_client_sqlite::wallet::commitment_tree` A new module containing a
  sqlite-backed implementation of `shardtree::store::ShardStore`.
- `impl zcash_client_backend::data_api::WalletCommitmentTrees for WalletDb`

### Changed
- MSRV is now 1.65.0.
- Bumped dependencies to `hdwallet 0.4`, `incrementalmerkletree 0.5`, `bs58 0.5`,
  `prost 0.12`, `rusqlite 0.29`, `schemer-rusqlite 0.2.2`, `time 0.3.22`,
  `tempfile 3.5`, `zcash_address 0.3`, `zcash_note_encryption 0.4`,
  `zcash_primitives 0.13`, `zcash_client_backend 0.10`.
- Added dependencies on `shardtree 0.0`, `zcash_encoding 0.2`, `byteorder 1`
- A `CommitmentTree` variant has been added to `zcash_client_sqlite::wallet::init::WalletMigrationError`
- `min_confirmations` parameter values are now more strongly enforced. Previously,
  a note could be spent with fewer than `min_confirmations` confirmations if the
  wallet did not contain enough observed blocks to satisfy the `min_confirmations`
  value specified; this situation is now treated as an error.
- `zcash_client_sqlite::error::SqliteClientError` has new error variants:
  - `SqliteClientError::AccountUnknown`
  - `SqliteClientError::BlockConflict`
  - `SqliteClientError::CacheMiss`
  - `SqliteClientError::ChainHeightUnknown`
  - `SqliteClientError::CommitmentTree`
  - `SqliteClientError::NonSequentialBlocks`
- `zcash_client_backend::FsBlockDbError` has a new error variant:
  - `FsBlockDbError::CacheMiss`
- `zcash_client_sqlite::FsBlockDb::write_block_metadata` now overwrites any
  existing metadata entries that have the same height as a new entry.
- The `v_transactions` and `v_tx_outputs` views no longer return the
  internal database identifier for the transaction. The `txid` column should
  be used instead. The `tx_index`, `expiry_height`, `raw`, `fee_paid`, and
  `expired_unmined` columns will be null for received transparent
  transactions, in addition to the other columns that were previously
  permitted to be null.

### Removed
- The empty `wallet::transact` module has been removed.
- `zcash_client_sqlite::NoteId` has been replaced with `zcash_client_sqlite::ReceivedNoteId`
  as the `SentNoteId` variant is now unused following changes to
  `zcash_client_backend::data_api::WalletRead`.
- `zcash_client_sqlite::wallet::init::{init_blocks_table, init_accounts_table}`
  have been removed. `zcash_client_backend::data_api::WalletWrite::create_account`
  should be used instead; the initialization of the note commitment tree
  previously performed by `init_blocks_table` is now handled by passing an
  `AccountBirthday` containing the note commitment tree frontier as of the
  end of the birthday height block to `create_account` instead.
- `zcash_client_sqlite::DataConnStmtCache` has been removed in favor of using
  `rusqlite` caching for prepared statements.
- `zcash_client_sqlite::prepared` has been entirely removed.

### Fixed
- Fixed an off-by-one error in the `BlockSource` implementation for the SQLite-backed
 `BlockDb` block database which could result in blocks being skipped at the start of
 scan ranges.
- `zcash_client_sqlite::{BlockDb, FsBlockDb}::with_blocks` now return an error
  if `from_height` is set to a block height that does not exist in the cache.
- `WalletDb::get_transaction` no longer returns an error when called on a transaction
  that has not yet been mined, unless the transaction's consensus branch ID cannot be
  determined by other means.
- Fixed an error in `v_transactions` wherein received transparent outputs did not
  result in a transaction entry appearing in the transaction history.

## [0.7.1] - 2023-05-17

### Fixed
- Fixes a potential crash that could occur when attempting to read a memo from
  sqlite when the memo value is `NULL`. At present, we return the empty memo
  in this case; in the future, the `get_memo` API will be updated to reflect
  the potential absence of memo data.

## [0.7.0] - 2023-04-28
### Changed
- Bumped dependencies to `zcash_client_backend 0.9`.

### Removed
- The following deprecated types and methods have been removed from the public API:
  - `wallet::ShieldedOutput`
  - `wallet::block_height_extrema`
  - `wallet::get_address`
  - `wallet::get_all_nullifiers`
  - `wallet::get_balance`
  - `wallet::get_balance_at`
  - `wallet::get_block_hash`
  - `wallet::get_commitment_tree`
  - `wallet::get_nullifiers`
  - `wallet::get_received_memo`
  - `wallet::get_rewind_height`
  - `wallet::get_sent_memo`
  - `wallet::get_spendable_sapling_notes`
  - `wallet::get_transaction`
  - `wallet::get_tx_height`
  - `wallet::get_unified_full_viewing_keys`
  - `wallet::get_witnesses`
  - `wallet::insert_block`
  - `wallet::insert_witnesses`
  - `wallet::is_valid_account_extfvk`
  - `wallet::mark_sapling_note_spent`
  - `wallet::put_tx_data`
  - `wallet::put_tx_meta`
  - `wallet::prune_witnesses`
  - `wallet::select_spendable_sapling_notes`
  - `wallet::update_expired_notes`
  - `wallet::transact::get_spendable_sapling_notes`
  - `wallet::transact::select_spendable_sapling_notes`

## [0.6.0] - 2023-04-15
### Added
- SQLite view `v_tx_outputs`, exposing the history of transaction outputs sent
  from and received by the wallet. See `zcash_client_sqlite::wallet` for view
  documentation.

### Fixed
- In a previous crate release, `WalletDb` was modified to start tracking Sapling
  change notes in both the `sent_notes` and `received_notes` tables, as a form
  of double-entry accounting. This broke assumptions in the `v_transactions`
  SQLite view, and also left the `sent_notes` table in an inconsistent state. A
  migration has been added to this release which fixes the `sent_notes` table to
  consistently store Sapling change notes.
- The SQLite view `v_transactions` had several bugs independently from the above
  issue, and has been rewritten. See `zcash_client_sqlite::wallet` for view
  documentation.

### Changed
- Bumped dependencies to `group 0.13`, `jubjub 0.10`, `zcash_primitives 0.11`,
  `zcash_client_backend 0.8`.
- The dependency on `zcash_primitives` no longer enables the `multicore` feature
  by default in order to support compilation under `wasm32-wasi`. Users of other
  platforms may need to include an explicit dependency on `zcash_primitives`
  without `default-features = false` or otherwise explicitly enable the
  `zcash_primitives/multicore` feature if they did not already depend
  upon `zcash_primitives` with default features enabled.

### Removed
- SQLite views `v_tx_received` and `v_tx_sent` (use `v_tx_outputs` instead).

## [0.5.0] - 2023-02-01
### Added
- `zcash_client_sqlite::FsBlockDb::rewind_to_height` rewinds the BlockMeta Db
 to the specified height following the same logic as homonymous functions on
 `WalletDb`. This function does not delete the files referenced by the rows
 that might be present and are deleted by this function call.
- `zcash_client_sqlite::FsBlockDb::find_block`
- `zcash_client_sqlite::chain`:
  - `impl {Clone, Copy, Debug, PartialEq, Eq} for BlockMeta`

### Changed
- MSRV is now 1.60.0.
- Bumped dependencies to `zcash_primitives 0.10`, `zcash_client_backend 0.7`.
- `zcash_client_backend::FsBlockDbError`:
  - Renamed `FsBlockDbError::{DbError, FsError}` to `FsBlockDbError::{Db, Fs}`.
  - Added `FsBlockDbError::MissingBlockPath`.
  - `impl fmt::Display for FsBlockDbError`

## [0.4.2] - 2022-12-13
### Fixed
- `zcash_client_sqlite::WalletDb::get_transparent_balances` no longer returns an
  error if the wallet has no UTXOs.

## [0.4.1] - 2022-12-06
### Added
- `zcash_client_sqlite::DataConnStmtCache::advance_by_block` now generates a
  `tracing` span, which can be used for profiling.

## [0.4.0] - 2022-11-12
### Added
- Implementations of `zcash_client_backend::data_api::WalletReadTransparent`
  and `WalletWriteTransparent` have been added. These implementations
  are available only when the `transparent-inputs` feature flag is
  enabled.
- New error variants:
  - `SqliteClientError::TransparentAddress`, to support handling of errors in
    transparent address decoding.
  - `SqliteClientError::RequestedRewindInvalid`, to report when requested
    rewinds exceed supported bounds.
  - `SqliteClientError::DiversifierIndexOutOfRange`, to report when the space
    of available diversifier indices has been exhausted.
  - `SqliteClientError::AccountIdDiscontinuity`, to report when a user attempts
    to initialize the accounts table with a noncontiguous set of account identifiers.
  - `SqliteClientError::AccountIdOutOfRange`, to report when the maximum account
    identifier has been reached.
  - `SqliteClientError::Protobuf`, to support handling of errors in serialized
    protobuf data decoding.
- An `unstable` feature flag; this is added to parts of the API that may change
  in any release. It enables `zcash_client_backend`'s `unstable` feature flag.
- New summary views that may be directly accessed in the sqlite database.
  The structure of these views should be considered unstable; they may
  be replaced by accessors provided by the data access API at some point
  in the future:
  - `v_transactions`
  - `v_tx_received`
  - `v_tx_sent`
- `zcash_client_sqlite::wallet::init::WalletMigrationError`
- A filesystem-backed `BlockSource` implementation
  `zcash_client_sqlite::FsBlockDb`. This block source expects blocks to be
  stored on disk in individual files named following the pattern
  `<blockmeta_root>/blocks/<blockheight>-<blockhash>-compactblock`. A SQLite
  database stored at `<blockmeta_root>/blockmeta.sqlite`stores metadata for
  this block source.
  - `zcash_client_sqlite::chain::init::init_blockmeta_db` creates the required
    metadata cache database.
- Implementations of `PartialEq`, `Eq`, `PartialOrd`, and `Ord` for `NoteId`

### Changed
- Various **BREAKING CHANGES** have been made to the database tables. These will
  require migrations, which may need to be performed in multiple steps. Migrations
  will now be automatically performed for any user using
  `zcash_client_sqlite::wallet::init_wallet_db` and it is recommended to use this
  method to maintain the state of the database going forward.
  - The `extfvk` column in the `accounts` table has been replaced by a `ufvk`
    column. Values for this column should be derived from the wallet's seed and
    the account number; the Sapling component of the resulting Unified Full
    Viewing Key should match the old value in the `extfvk` column.
  - The `address` and `transparent_address` columns of the `accounts` table have
    been removed.
    - A new `addresses` table stores Unified Addresses, keyed on their `account`
      and `diversifier_index`, to enable storing diversifed Unified Addresses.
    - Transparent addresses for an account should be obtained by extracting the
      transparent receiver of a Unified Address for the account.
  - A new non-null column, `output_pool` has been added to the `sent_notes`
    table to enable distinguishing between Sapling and transparent outputs
    (and in the future, outputs to other pools). Values for this column should
    be assigned by inference from the address type in the stored data.
- MSRV is now 1.56.1.
- Bumped dependencies to `ff 0.12`, `group 0.12`, `jubjub 0.9`,
  `zcash_primitives 0.9`, `zcash_client_backend 0.6`.
- Renamed the following to use lower-case abbreviations (matching Rust
  naming conventions):
  - `zcash_client_sqlite::BlockDB` to `BlockDb`
  - `zcash_client_sqlite::WalletDB` to `WalletDb`
  - `zcash_client_sqlite::error::SqliteClientError::IncorrectHRPExtFVK` to
    `IncorrectHrpExtFvk`.
- The SQLite implementations of `zcash_client_backend::data_api::WalletRead`
  and `WalletWrite` have been updated to reflect the changes to those
  traits.
- `zcash_client_sqlite::wallet`:
  - `get_spendable_notes` has been renamed to `get_spendable_sapling_notes`.
  - `select_spendable_notes` has been renamed to `select_spendable_sapling_notes`.
  - `get_spendable_sapling_notes` and `select_spendable_sapling_notes` have also
    been changed to take a parameter that permits the caller to specify a set of
    notes to exclude from consideration.
  - `init_wallet_db` has been modified to take the wallet seed as an argument so
    that it can correctly perform migrations that require re-deriving key
    material. In particular for this upgrade, the seed is used to derive UFVKs
    to replace the currently stored Sapling ExtFVKs (without losing information)
    as part of the migration process.

### Removed
- The following functions have been removed from the public interface of
  `zcash_client_sqlite::wallet`. Prefer methods defined on
  `zcash_client_backend::data_api::{WalletRead, WalletWrite}` instead.
  - `get_extended_full_viewing_keys` (use `WalletRead::get_unified_full_viewing_keys` instead).
  - `insert_sent_note` (use `WalletWrite::store_sent_tx` instead).
  - `insert_sent_utxo` (use `WalletWrite::store_sent_tx` instead).
  - `put_sent_note` (use `WalletWrite::store_decrypted_tx` instead).
  - `put_sent_utxo` (use `WalletWrite::store_decrypted_tx` instead).
  - `delete_utxos_above` (use `WalletWrite::rewind_to_height` instead).
- `zcash_client_sqlite::with_blocks` (use
  `zcash_client_backend::data_api::BlockSource::with_blocks` instead).
- `zcash_client_sqlite::error::SqliteClientError` variants:
  - `SqliteClientError::IncorrectHrpExtFvk`
  - `SqliteClientError::Base58`
  - `SqliteClientError::BackendError`

### Fixed
- The `zcash_client_backend::data_api::WalletRead::get_address` implementation
  for `zcash_client_sqlite::WalletDb` now correctly returns `Ok(None)` if the
  account identifier does not correspond to a known account.

### Deprecated
- A number of public API methods that are used internally to support the
  `zcash_client_backend::data_api::{WalletRead, WalletWrite}` interfaces have
  been deprecated, and will be removed from the public API in a future release.
  Users should depend upon the versions of these methods exposed via the
  `zcash_client_backend::data_api` traits mentioned above instead.
  - Deprecated in `zcash_client_sqlite::wallet`:
    - `get_address`
    - `is_valid_account_extfvk`
    - `get_balance`
    - `get_balance_at`
    - `get_sent_memo`
    - `block_height_extrema`
    - `get_tx_height`
    - `get_block_hash`
    - `get_rewind_height`
    - `get_commitment_tree`
    - `get_witnesses`
    - `get_nullifiers`
    - `insert_block`
    - `put_tx_meta`
    - `put_tx_data`
    - `mark_sapling_note_spent`
    - `put_receiverd_note`
    - `insert_witness`
    - `prune_witnesses`
    - `update_expired_notes`
    - `get_address`
  - Deprecated in `zcash_client_sqlite::wallet::transact`:
    - `get_spendable_sapling_notes`
    - `select_spendable_sapling_notes`

## [0.3.0] - 2021-03-26
This release contains a major refactor of the APIs to leverage the new Data
Access API in the `zcash_client_backend` crate. API names are almost all the
same as before, but have been reorganized.

### Added
- `zcash_client_sqlite::BlockDB`, a read-only wrapper for the SQLite connection
  to the block cache database.
- `zcash_client_sqlite::WalletDB`, a read-only wrapper for the SQLite connection
  to the wallet database.
- `zcash_client_sqlite::DataConnStmtCache`, a read-write wrapper for the SQLite
  connection to the wallet database. Returned by `WalletDB::get_update_ops`.
- `zcash_client_sqlite::NoteId`

### Changed
- MSRV is now 1.47.0.
- APIs now take `&BlockDB` and `&WalletDB<P>` arguments, instead of paths to the
  block cache and wallet databases.
- The library no longer uses the `mainnet` feature flag to specify the network
  type. APIs now take a `P: zcash_primitives::consensus::Parameters` variable.

### Removed
- `zcash_client_sqlite::address` module (moved to `zcash_client_backend`).

### Fixed
- Shielded transactions created by the wallet that have no change output (fully
  spending their input notes) are now correctly detected as mined when scanning
  compact blocks.
- Unshielding transactions created by the wallet (with a transparent recipient
  address) that have no change output no longer cause a panic.

## [0.2.1] - 2020-10-24
### Fixed
- `transact::create_to_address` now correctly reconstructs notes from the data
  DB after Canopy activation (zcash/librustzcash#311). This is critcal to correct
  operation of spends after Canopy.

## [0.2.0] - 2020-09-09
### Changed
- MSRV is now 1.44.1.
- Bumped dependencies to `ff 0.8`, `group 0.8`, `jubjub 0.5.1`, `protobuf 2.15`,
  `rusqlite 0.24`, `zcash_primitives 0.4`, `zcash_client_backend 0.4`.

## [0.1.0] - 2020-08-24
Initial release.<|MERGE_RESOLUTION|>--- conflicted
+++ resolved
@@ -10,8 +10,6 @@
 
 ## [Unreleased]
 
-<<<<<<< HEAD
-=======
 ## [0.16.4, 0.17.2] - 2025-08-19
 
 ### Fixed
@@ -25,7 +23,6 @@
 - Transaction fees are now restored when possible by calls to
   `WalletDb::store_decrypted_tx`.
 
->>>>>>> 2bc19b61
 ## [0.16.3, 0.17.1] - 2025-06-17
 
 ### Fixed
