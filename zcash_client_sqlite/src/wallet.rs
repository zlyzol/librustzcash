--- conflicted
+++ resolved
@@ -4304,11 +4304,7 @@
 
         let mut stmt = conn.prepare_cached(&format!(
             "SELECT checkpoint_id, position FROM {table_prefix}_tree_checkpoints
-<<<<<<< HEAD
              ORDER BY checkpoint_id",
-=======
-             ORDER BY checkpoint_id"
->>>>>>> 34c0f217
         ))?;
 
         let results = stmt
