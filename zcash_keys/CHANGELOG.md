All notable changes to this library will be documented in this file.

The format is based on [Keep a Changelog](https://keepachangelog.com/en/1.0.0/),
and this library adheres to Rust's notion of
[Semantic Versioning](https://semver.org/spec/v2.0.0.html).

## [Unreleased]

<<<<<<< HEAD
## [0.5.0] - 2024-11-14

### Changed
- Migrated to `zcash_primitives 0.20.0`
- MSRV is now 1.77.0.
=======
## [0.4.1] - 2025-05-07

### Added
- `zcash_keys::Address::to_transparent_address`
- `zcash_keys::Address::to_sapling_address`
>>>>>>> b0babe79

## [0.4.0] - 2024-10-04

### Added
- `zcash_keys::encoding::decode_extfvk_with_network`
- `impl std::error::Error for Bech32DecodeError`
- `impl std::error::Error for DecodingError`
- `impl std::error::Error for DerivationError`

### Changed
- Migrated to `orchard 0.10`, `sapling-crypto 0.3`, `zcash_address 0.6`,
  `zcash_primitives 0.19`, `zcash_protocol 0.4`.

## [0.3.0] - 2024-08-19
### Notable changes
- `zcash_keys`:
  - Now supports TEX (transparent-source-only) addresses as specified
    in [ZIP 320](https://zips.z.cash/zip-0320).
  - An `unstable-frost` feature has been added in order to be able to
    temporarily expose API features that are needed specifically when creating
    FROST threshold signatures. The features under this flag will be removed
    once key derivation for FROST has been fully specified and implemented.

### Added
- `zcash_keys::address::Address::try_from_zcash_address`
- `zcash_keys::address::Receiver`
- `zcash_keys::keys::UnifiedAddressRequest`
  - `intersect`
  - `to_address_request`

### Changed
- MSRV is now 1.70.0.
- Updated dependencies:
  - `zcash_address-0.4`
  - `zcash_encoding-0.2.1`
  - `zcash_primitives-0.16`
  - `zcash_protocol-0.2`
- `zcash_keys::Address` has a new variant `Tex`.
- `zcash_keys::address::Address::has_receiver` has been renamed to `can_receive_as`.
- `zcash_keys::keys`:
  - The (unstable) encoding of `UnifiedSpendingKey` has changed.
  - `DerivationError::Transparent` now contains `bip32::Error`.

## [0.2.0] - 2024-03-25

### Added
- `zcash_keys::address::Address::has_receiver`
- `impl Display for zcash_keys::keys::AddressGenerationError`
- `impl std::error::Error for zcash_keys::keys::AddressGenerationError`
- `impl From<hdwallet::error::Error> for zcash_keys::keys::DerivationError`
  when the `transparent-inputs` feature is enabled.
- `zcash_keys::keys::DecodingError`
- `zcash_keys::keys::UnifiedFullViewingKey::{parse, to_unified_incoming_viewing_key}`
- `zcash_keys::keys::UnifiedIncomingViewingKey`

### Changed
- `zcash_keys::keys::UnifiedFullViewingKey::{find_address, default_address}`
  now return `Result<(UnifiedAddress, DiversifierIndex), AddressGenerationError>`
  (instead of `Option<(UnifiedAddress, DiversifierIndex)>` for `find_address`).
- `zcash_keys::keys::AddressGenerationError`
  - Added `DiversifierSpaceExhausted` variant.
- At least one of the `orchard`, `sapling`, or `transparent-inputs` features
  must be enabled for the `keys` module to be accessible.
- Updated to `zcash_primitives-0.15.0`

### Removed
- `UnifiedFullViewingKey::new` has been placed behind the `test-dependencies`
  feature flag. UFVKs should only be produced by derivation from the USK, or
  parsed from their string representation.

### Fixed
- `UnifiedFullViewingKey::find_address` can now find an address for a diversifier
  index outside the valid transparent range if you aren't requesting a
  transparent receiver.

## [0.1.1] - 2024-03-04

### Added
- `zcash_keys::keys::UnifiedAddressRequest::all`

### Fixed
- A missing application of the `sapling` feature flag was remedied;
  prior to this fix it was not possible to use this crate without the
  `sapling` feature enabled.

## [0.1.0] - 2024-03-01
The entries below are relative to the `zcash_client_backend` crate as of
`zcash_client_backend 0.10.0`.

### Added
- `zcash_keys::address` (moved from `zcash_client_backend::address`). Further
  additions to this module:
  - `UnifiedAddress::{has_orchard, has_sapling, has_transparent}`
  - `UnifiedAddress::receiver_types`
  - `UnifiedAddress::unknown`
- `zcash_keys::encoding` (moved from `zcash_client_backend::encoding`).
- `zcash_keys::keys` (moved from `zcash_client_backend::keys`). Further
  additions to this module:
  - `AddressGenerationError`
  - `UnifiedAddressRequest`
- A new `orchard` feature flag has been added to make it possible to
  build client code without `orchard` dependendencies.
- `zcash_keys::address::Address::to_zcash_address`

### Changed
- The following methods and enum variants have been placed behind an `orchard`
  feature flag:
  - `zcash_keys::address::UnifiedAddress::orchard`
  - `zcash_keys::keys::DerivationError::Orchard`
  - `zcash_keys::keys::UnifiedSpendingKey::orchard`
- `zcash_keys::address`:
  - `RecipientAddress` has been renamed to `Address`.
  - `Address::Shielded` has been renamed to `Address::Sapling`.
  - `UnifiedAddress::from_receivers` no longer takes an Orchard receiver
    argument unless the `orchard` feature is enabled.
- `zcash_keys::keys`:
  - `UnifiedSpendingKey::address` now takes an argument that specifies the
    receivers to be generated in the resulting address. Also, it now returns
    `Result<UnifiedAddress, AddressGenerationError>` instead of
    `Option<UnifiedAddress>` so that we may better report to the user how
    address generation has failed.
  - `UnifiedSpendingKey::transparent` is now only available when the
    `transparent-inputs` feature is enabled.
  - `UnifiedFullViewingKey::new` no longer takes an Orchard full viewing key
    argument unless the `orchard` feature is enabled.

### Removed
- `zcash_keys::address::AddressMetadata`
  (use `zcash_client_backend::data_api::TransparentAddressMetadata` instead).<|MERGE_RESOLUTION|>--- conflicted
+++ resolved
@@ -6,19 +6,17 @@
 
 ## [Unreleased]
 
-<<<<<<< HEAD
 ## [0.5.0] - 2024-11-14
 
 ### Changed
 - Migrated to `zcash_primitives 0.20.0`
 - MSRV is now 1.77.0.
-=======
+
 ## [0.4.1] - 2025-05-07
 
 ### Added
 - `zcash_keys::Address::to_transparent_address`
 - `zcash_keys::Address::to_sapling_address`
->>>>>>> b0babe79
 
 ## [0.4.0] - 2024-10-04
 
