--- conflicted
+++ resolved
@@ -88,73 +88,9 @@
     end: Option<u32>,
 }
 
-<<<<<<< HEAD
-pub struct SaplingOutput<P: consensus::Parameters> {
-    /// `None` represents the `ovk = ⊥` case.
-    ovk: Option<OutgoingViewingKey>,
-    to: PaymentAddress,
-    note: Note,
-    memo: MemoBytes,
-    _params: PhantomData<P>,
-}
-
-impl<P: consensus::Parameters> SaplingOutput<P> {
-    pub fn new<R: RngCore + CryptoRng>(
-        params: &P,
-        height: BlockHeight,
-        rng: &mut R,
-        ovk: Option<OutgoingViewingKey>,
-        to: PaymentAddress,
-        value: Amount,
-        memo: MemoBytes,
-    ) -> Result<Self, Error> {
-        Self::new_internal(params, height, rng, ovk, to, value, memo)
-    }
-
-    fn new_internal<R: RngCore>(
-        params: &P,
-        height: BlockHeight,
-        rng: &mut R,
-        ovk: Option<OutgoingViewingKey>,
-        to: PaymentAddress,
-        value: Amount,
-        memo: MemoBytes,
-    ) -> Result<Self, Error> {
-        let g_d = to.g_d().ok_or(Error::InvalidAddress)?;
-        if value.is_negative() {
-            return Err(Error::InvalidAmount);
-        }
-
-        let rseed = generate_random_rseed_internal(params, height, rng);
-
-        let note = Note {
-            g_d,
-            pk_d: *to.pk_d(),
-            value: value.into(),
-            rseed,
-        };
-
-        Ok(SaplingOutput {
-            ovk,
-            to,
-            note,
-            memo,
-            _params: PhantomData::default(),
-        })
-    }
-
-    pub fn build<Pr: TxProver, R: RngCore + CryptoRng>(
-        self,
-        prover: &Pr,
-        ctx: &mut Pr::SaplingProvingContext,
-        rng: &mut R,
-    ) -> OutputDescription {
-        self.build_internal(prover, ctx, rng)
-=======
 impl Progress {
     pub fn new(cur: u32, end: Option<u32>) -> Self {
         Self { cur, end }
->>>>>>> 13b02338
     }
 
     /// Returns the number of steps completed so far while building the transaction.
@@ -366,67 +302,19 @@
         //
 
         if change.is_positive() {
-<<<<<<< HEAD
             // Send change to the specified change address. If no change address
             // was set, send change to the first Sapling address given as input.
-            let change_address = if let Some(change_address) = self.change_address.take() {
-                change_address
-            } else if !self.spends.is_empty() {
-                (
-                    self.spends[0].extsk.expsk.ovk,
-                    PaymentAddress::from_parts(
-                        self.spends[0].diversifier,
-                        self.spends[0].note.pk_d,
-                    )
-                    .ok_or(Error::InvalidAddress)?,
-                )
-            } else {
-                return Err(Error::NoChangeAddress);
-            };
-
-            self.add_sapling_output(
-                Some(change_address.0),
-                change_address.1,
-                change,
-                MemoBytes::empty(),
-            )?;
-        }
-
-        //
-        // Record initial positions of spends and outputs
-        //
-        let mut spends: Vec<_> = self.spends.into_iter().enumerate().collect();
-        let mut outputs: Vec<_> = self
-            .outputs
-            .into_iter()
-            .enumerate()
-            .map(|(i, o)| Some((i, o)))
-            .collect();
-
-        //
-        // Sapling spends and outputs
-        //
-
-        let mut ctx = prover.new_sapling_proving_context();
-
-        // Pad Sapling outputs
-        let orig_outputs_len = outputs.len();
-        if !spends.is_empty() {
-            while outputs.len() < MIN_SHIELDED_OUTPUTS {
-                outputs.push(None);
-=======
             match self.change_address.take() {
                 Some(ChangeAddress::SaplingChangeAddress(ovk, addr)) => {
-                    self.add_sapling_output(Some(ovk), addr, change, None)?;
+                    self.add_sapling_output(Some(ovk), addr, change, MemoBytes::empty())?;
                 }
                 None => {
                     let (ovk, addr) = self
                         .sapling_builder
                         .get_candidate_change_address()
                         .ok_or(Error::NoChangeAddress)?;
-                    self.add_sapling_output(Some(ovk), addr, change, None)?;
+                    self.add_sapling_output(Some(ovk), addr, change, MemoBytes::empty())?;
                 }
->>>>>>> 13b02338
             }
         }
 
@@ -619,18 +507,13 @@
 
         let mut builder = Builder::new(TEST_NETWORK, sapling_activation_height);
         assert_eq!(
-<<<<<<< HEAD
             builder.add_sapling_output(
                 Some(ovk),
                 to,
                 Amount::from_i64(-1).unwrap(),
                 MemoBytes::empty()
             ),
-            Err(Error::InvalidAmount)
-=======
-            builder.add_sapling_output(Some(ovk), to, Amount::from_i64(-1).unwrap(), None),
             Err(Error::SaplingBuild(build_s::Error::InvalidAmount))
->>>>>>> 13b02338
         );
     }
 
