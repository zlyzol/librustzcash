--- conflicted
+++ resolved
@@ -724,12 +724,7 @@
         //
 
         // After fees are accounted for, the value balance of the transaction must be zero.
-<<<<<<< HEAD
         let balance_after_fees = (self.value_balance()? - fee).ok_or(BalanceError::Underflow)?;
-=======
-        let balance_after_fees =
-            (self.value_balance()? - ZatBalance::from(fee)).ok_or(BalanceError::Underflow)?;
->>>>>>> b78ea222
 
         match balance_after_fees.cmp(&ZatBalance::zero()) {
             Ordering::Less => {
@@ -911,12 +906,7 @@
         //
 
         // After fees are accounted for, the value balance of the transaction must be zero.
-<<<<<<< HEAD
         let balance_after_fees = (self.value_balance()? - fee).ok_or(BalanceError::Underflow)?;
-=======
-        let balance_after_fees =
-            (self.value_balance()? - ZatBalance::from(fee)).ok_or(BalanceError::Underflow)?;
->>>>>>> b78ea222
 
         match balance_after_fees.cmp(&ZatBalance::zero()) {
             Ordering::Less => {
