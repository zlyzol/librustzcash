# Changelog
All notable changes to this library will be documented in this file.

The format is based on [Keep a Changelog](https://keepachangelog.com/en/1.0.0/),
and this library adheres to Rust's notion of
[Semantic Versioning](https://semver.org/spec/v2.0.0.html). Future releases are
indicated by the `PLANNED` status in order to make it possible to correctly
represent the transitive `semver` implications of changes within the enclosing
workspace.

## [Unreleased]

<<<<<<< HEAD
## [0.4.0] - PLANNED

### Changed
- The type of `zcash_transparent::bundle::Bundle::value_balance` has changed.
  The closure provided to this method for input retrieval can now indicate that
  an input for the given outpoint is not available, and `value_balance` will
  return `Ok(None)` when this is the case. 

## [0.3.0] - 2025-05-30
=======
### Added
- `zcash_transparent::address::TransparentAddress::from_pubkey`

### Removed
- Removed deprecated method `zcash_transparent::keys::pubkey_to_address`;
  use `zcash_transparent::address::TransparentAddress::from_pubkey` instead.

## [0.3.0] - PLANNED
>>>>>>> 91980cbb

### Changed
- Migrated to `zcash_address 0.8`.

## [0.2.3] - 2025-04-04

### Added
- `zcash_transparent::sighash::SignableInput::from_parts`

## [0.2.2] - 2025-04-02

### Added
- `zcash_transparent::keys::NonHardenedChildRange`
- `zcash_transparent::keys::NonHardenedChildIter`
- `zcash_transparent::keys::NonHardenedChildIndex::const_from_index`

## [0.2.1] - 2025-03-19

### Added
- `zcash_transparent::keys::NonHardenedChildIndex::saturating_sub`
- `zcash_transparent::keys::NonHardenedChildIndex::saturating_add`
- `zcash_transparent::keys::NonHardenedChildIndex::MAX`
- `impl From<NonHardenedChildIndex> for zip32::DiversifierIndex`
- `impl TryFrom<zip32::DiversifierIndex> for NonHardenedChildIndex`
- `impl {PartialOrd, Ord} for NonHardenedChildIndex`

## [0.2.0] - 2025-02-21

### Fixed
- `zcash_transparent::keys::AccountPubKey::derive_pubkey_at_bip32_path` now
  returns the correct result for valid paths instead of an error or panic.

### Added
- `zcash_transparent::pczt::Bip32Derivation::extract_bip_44_fields`

### Changed
- MSRV is now 1.81.0.
- Migrated to `bip32 =0.6.0-pre.1`, `secp256k1 0.29`, `zcash_encoding 0.3`,
  `zcash_protocol 0.5`, `zcash_address 0.7`.

## [0.1.0] - 2024-12-16

The entries below are relative to the `zcash_primitives` crate as of the tag
`zcash_primitives-0.20.0`.

### Added
- `zcash_transparent::keys::AccountPubKey::derive_pubkey_at_bip32_path`<|MERGE_RESOLUTION|>--- conflicted
+++ resolved
@@ -10,8 +10,10 @@
 
 ## [Unreleased]
 
-<<<<<<< HEAD
 ## [0.4.0] - PLANNED
+
+### Added
+- `zcash_transparent::address::TransparentAddress::from_pubkey`
 
 ### Changed
 - The type of `zcash_transparent::bundle::Bundle::value_balance` has changed.
@@ -19,17 +21,11 @@
   an input for the given outpoint is not available, and `value_balance` will
   return `Ok(None)` when this is the case. 
 
-## [0.3.0] - 2025-05-30
-=======
-### Added
-- `zcash_transparent::address::TransparentAddress::from_pubkey`
-
 ### Removed
 - Removed deprecated method `zcash_transparent::keys::pubkey_to_address`;
   use `zcash_transparent::address::TransparentAddress::from_pubkey` instead.
 
-## [0.3.0] - PLANNED
->>>>>>> 91980cbb
+## [0.3.0] - 2025-05-30
 
 ### Changed
 - Migrated to `zcash_address 0.8`.
